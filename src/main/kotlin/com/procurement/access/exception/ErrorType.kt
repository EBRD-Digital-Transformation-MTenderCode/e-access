package com.procurement.access.exception

enum class ErrorType constructor(val code: String, val message: String) {
    INVALID_JSON_TYPE("00.00", "Invalid type: "),
    DATA_NOT_FOUND("00.01", "Data not found."),
    INVALID_OWNER("00.02", "Invalid owner."),
    OCID_NOT_NULL("00.03", "Ocid must be empty."),
    TOKEN_NOT_NULL("00.04", "Token id must be empty."),
    TENDER_ID_NOT_NULL("00.05", "Tender id must be empty."),
    TENDER_STATUS_NOT_NULL("00.06", "Tender status must be empty."),
    TENDER_STATUS_DETAILS_NOT_NULL("00.07", "Tender status details must be empty."),
    LOT_STATUS_NOT_NULL("00.08", "Lot status must be empty."),
    LOT_STATUS_DETAILS_NOT_NULL("00.09", "Lot status details must be empty."),
    PERIOD_NOT_NULL("00.10", "Tender period must be empty."),
    IDENTIFIER_IS_NULL("00.11", "Identifier of organization must be not empty."),
    NOT_ACTIVE("10.01", "The tender procedure is not in active state."),
    NOT_INTERMEDIATE("10.02", "The tender procedure is not in any of the intermediate states."),
    NO_ACTIVE_LOTS("10.03", "There is no lot in the active state."),
    INVALID_TOKEN("10.04", "Invalid access token."),
    INVALID_CPID_FROM_DTO("10.05", "Invalid tender id."),
    INVALID_DOCS_RELATED_LOTS("10.06", "Invalid documents related lots."),
    EL_CRITERIA_IS_NULL("10.07", "EligibilityCriteria must be presented!"),
    INVALID_START_DATE("10.08", "Invalid tender period start date."),
    INVALID_CURRENCY("10.09", "Invalid currency."),
    NOT_ALL_LOTS_AWARDED("10.10", "Not all active lots are awarded."),
    INVALID_ITEMS("10.11", "Invalid items code."),
    INVALID_LOT_CONTRACT_PERIOD("10.12", "Invalid contract period of lot."),
    INVALID_PMD("10.13", "Invalid pmd."),
<<<<<<< HEAD
    INVALID_LOT_AMOUNT("10.14", "Invalid lot amount."),
    INVALID_LOT_CURRENCY("10.15", "Invalid lot currency."),
    INVALID_ITEMS_RELATED_LOTS("10.17", "Invalid items related lots.");
=======
    BID_VALUE_MORE_THAN_SUM_LOTS("10.14","Bid value is more than sum of lots!"),
    CHECK_BID_INVALID_LOT_STATUS("10.15","Related lot must be in status active and status details empty."),
    CHECK_BID_LOT_NOT_FOUND("10.16","Lot not found");
>>>>>>> 575be075
}<|MERGE_RESOLUTION|>--- conflicted
+++ resolved
@@ -26,13 +26,10 @@
     INVALID_ITEMS("10.11", "Invalid items code."),
     INVALID_LOT_CONTRACT_PERIOD("10.12", "Invalid contract period of lot."),
     INVALID_PMD("10.13", "Invalid pmd."),
-<<<<<<< HEAD
     INVALID_LOT_AMOUNT("10.14", "Invalid lot amount."),
     INVALID_LOT_CURRENCY("10.15", "Invalid lot currency."),
-    INVALID_ITEMS_RELATED_LOTS("10.17", "Invalid items related lots.");
-=======
+    INVALID_ITEMS_RELATED_LOTS("10.17", "Invalid items related lots."),
     BID_VALUE_MORE_THAN_SUM_LOTS("10.14","Bid value is more than sum of lots!"),
     CHECK_BID_INVALID_LOT_STATUS("10.15","Related lot must be in status active and status details empty."),
     CHECK_BID_LOT_NOT_FOUND("10.16","Lot not found");
->>>>>>> 575be075
 }