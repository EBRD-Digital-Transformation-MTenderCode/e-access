package com.procurement.access.model.dto.bpe

import com.fasterxml.jackson.annotation.JsonCreator
import com.fasterxml.jackson.annotation.JsonValue
import com.fasterxml.jackson.databind.JsonNode
import com.fasterxml.jackson.databind.node.JsonNodeType
import com.fasterxml.jackson.databind.node.NullNode
import com.procurement.access.config.GlobalProperties
import com.procurement.access.domain.EnumElementProvider
import com.procurement.access.domain.EnumElementProvider.Companion.keysAsStrings
import com.procurement.access.domain.fail.Fail
import com.procurement.access.domain.fail.Fail.Error
import com.procurement.access.domain.fail.error.BadRequestErrors
import com.procurement.access.domain.fail.error.DataErrors
import com.procurement.access.domain.fail.error.ValidationErrors
import com.procurement.access.domain.util.Action
import com.procurement.access.domain.util.Result
import com.procurement.access.domain.util.Result.Companion.failure
import com.procurement.access.domain.util.Result.Companion.success
import com.procurement.access.domain.util.asSuccess
import com.procurement.access.domain.util.bind
import com.procurement.access.domain.util.extension.toList
import com.procurement.access.infrastructure.web.dto.ApiErrorResponse
import com.procurement.access.infrastructure.web.dto.ApiIncidentResponse
import com.procurement.access.infrastructure.web.dto.ApiResponse
import com.procurement.access.infrastructure.web.dto.ApiVersion
import com.procurement.access.utils.tryToObject
import java.time.LocalDateTime
import java.util.*

enum class Command2Type(@JsonValue override val key: String) : EnumElementProvider.Key, Action {
    FIND_LOT_IDS("findLotIds"),
    CHECK_ACCESS_TO_TENDER("checkAccessToTender"),
    GET_LOT_STATE_BY_IDS("getLotStateByIds"),
    RESPONDER_PROCESSING("responderProcessing"),
    CHECK_PERSONES_STRUCTURE("checkPersonesStructure"),
    VERIFY_REQUIREMENT_RESPONSE("verifyRequirementResponse"),
    VALIDATE_REQUIREMENT_RESPONSES("validateRequirementResponses"),
    GET_TENDER_STATE("getTenderState"),
    SET_STATE_FOR_LOTS("setStateForLots"),
    SET_STATE_FOR_TENDER("setStateForTender"),
    GET_ORGANIZATION("getOrganization"),
    CREATE_CRITERIA_FOR_PROCURING_ENTITY("createCriteriaForProcuringEntity"),
    FIND_CRITERIA("findCriteria"),
    GET_QUALIFICATION_CRITERIA_AND_METHOD("getQualificationCriteriaAndMethod"),
    CHECK_TENDER_STATE("checkTenderState"),
<<<<<<< HEAD
    CHECK_EXISTENCE_FA("checkExistenceFA"),
=======
    OUTSOURCING_PN("outsourcingPN"),
>>>>>>> 5d19c400
    FIND_AUCTIONS("findAuctions");

    override fun toString(): String = key

    companion object : EnumElementProvider<Command2Type>(info = info()) {

        @JvmStatic
        @JsonCreator
        fun creator(name: String) = Command2Type.orThrow(name)
    }
}

fun errorResponse(fail: Fail, id: UUID = NaN, version: ApiVersion = GlobalProperties.App.apiVersion): ApiResponse =
    when (fail) {
        is DataErrors.Validation -> generateDataErrorResponse(id = id, version = version, fail = fail)
        is Error -> generateErrorResponse(id = id, version = version, fail = fail)
        is Fail.Incident -> generateIncidentResponse(id = id, version = version, fail = fail)
    }

fun generateDataErrorResponse(id: UUID, version: ApiVersion, fail: DataErrors.Validation): ApiErrorResponse =
    ApiErrorResponse(
        version = version,
        id = id,
        result = listOf(
            ApiErrorResponse.Error(
                code = "${fail.code}/${GlobalProperties.service.id}",
                description = fail.description,
                details = ApiErrorResponse.Error.Detail.tryCreateOrNull(name = fail.name).toList()
            )
        )
    )

fun generateValidationErrorResponse(id: UUID, version: ApiVersion, fail: ValidationErrors): ApiErrorResponse =
    ApiErrorResponse(
        version = version,
        id = id,
        result = listOf(
            ApiErrorResponse.Error(
                code = "${fail.code}/${GlobalProperties.service.id}",
                description = fail.description,
                details = ApiErrorResponse.Error.Detail.tryCreateOrNull(id = fail.entityId).toList()
            )
        )
    )

fun generateErrorResponse(id: UUID, version: ApiVersion, fail: Error): ApiErrorResponse =
    ApiErrorResponse(
        version = version,
        id = id,
        result = listOf(
            ApiErrorResponse.Error(
                code = "${fail.code}/${GlobalProperties.service.id}",
                description = fail.description
            )
        )
    )

fun generateIncidentResponse(id: UUID, version: ApiVersion, fail: Fail.Incident): ApiIncidentResponse =
    ApiIncidentResponse(
        id = id,
        version = version,
        result = ApiIncidentResponse.Incident(
            id = UUID.randomUUID(),
            date = LocalDateTime.now(),
            level = fail.level,
            details = listOf(
                ApiIncidentResponse.Incident.Detail(
                    code = "${fail.code}/${GlobalProperties.service.id}",
                    description = fail.description,
                    metadata = null
                )
            ),
            service = ApiIncidentResponse.Incident.Service(
                id = GlobalProperties.service.id,
                version = GlobalProperties.service.version,
                name = GlobalProperties.service.name
            )
        )
    )

val NaN: UUID
    get() = UUID(0, 0)

fun JsonNode.getId(): Result<UUID, DataErrors> {
    return this.tryGetStringAttribute("id")
        .bind { value ->
            asUUID(value)
        }
}

fun JsonNode.getVersion(): Result<ApiVersion, DataErrors> {
    return this.tryGetStringAttribute("version")
        .bind { version ->
            when (val result = ApiVersion.tryOf(version)) {
                is Result.Success -> result
                is Result.Failure -> result.mapError {
                    DataErrors.Validation.DataFormatMismatch(
                        name = "version",
                        actualValue = version,
                        expectedFormat = "00.00.00"
                    )
                }
            }
        }
}

fun JsonNode.getAction(): Result<Command2Type, DataErrors> {
    return this.tryGetEnumAttribute(name = "action", enumProvider = Command2Type)
}

private fun JsonNode.tryGetStringAttribute(name: String): Result<String, DataErrors> {
    return this.tryGetAttribute(name = name, type = JsonNodeType.STRING)
        .map {
            it.asText()
        }
}

private fun <T> JsonNode.tryGetEnumAttribute(name: String, enumProvider: EnumElementProvider<T>)
    : Result<T, DataErrors> where T : Enum<T>,
                                  T : EnumElementProvider.Key =
    this.tryGetStringAttribute(name)
        .bind { enum ->
            enumProvider.orNull(enum)
                ?.asSuccess<T, DataErrors>()
                ?: failure(
                    DataErrors.Validation.UnknownValue(
                        name = name,
                        expectedValues = enumProvider.allowedElements.keysAsStrings(),
                        actualValue = enum
                    )
                )
        }

private fun JsonNode.tryGetAttribute(name: String, type: JsonNodeType): Result<JsonNode, DataErrors> =
    getAttribute(name = name)
        .bind { node ->
            if (node.nodeType == type)
                success(node)
            else
                failure(
                    DataErrors.Validation.DataTypeMismatch(
                        name = name,
                        expectedType = type.name,
                        actualType = node.nodeType.name
                    )
                )
        }

private fun asUUID(value: String): Result<UUID, DataErrors> =
    try {
        Result.success<UUID>(UUID.fromString(value))
    } catch (exception: IllegalArgumentException) {
        Result.failure(
            DataErrors.Validation.DataFormatMismatch(
                name = "id",
                expectedFormat = "uuid",
                actualValue = value
            )
        )
    }

fun <T : Any> JsonNode.tryParamsToObject(clazz: Class<T>): Result<T, BadRequestErrors.Parsing> {
    return this.tryToObject(clazz)
        .doReturn { error ->
            return failure(
                BadRequestErrors.Parsing(
                    message = "Can not parse 'params'.",
                    request = this.toString(),
                    exception = error.exception
                )
            )
        }
        .asSuccess()
}

fun JsonNode.getAttribute(name: String): Result<JsonNode, DataErrors> {
    return if (has(name)) {
        val attr = get(name)
        if (attr !is NullNode)
            success(attr)
        else
            failure(DataErrors.Validation.DataTypeMismatch(name = name, actualType = "null", expectedType = "not null"))
    } else
        failure(DataErrors.Validation.MissingRequiredAttribute(name = name))
}

fun JsonNode.tryGetParams(): Result<JsonNode, DataErrors> =
    getAttribute("params")<|MERGE_RESOLUTION|>--- conflicted
+++ resolved
@@ -44,11 +44,8 @@
     FIND_CRITERIA("findCriteria"),
     GET_QUALIFICATION_CRITERIA_AND_METHOD("getQualificationCriteriaAndMethod"),
     CHECK_TENDER_STATE("checkTenderState"),
-<<<<<<< HEAD
     CHECK_EXISTENCE_FA("checkExistenceFA"),
-=======
     OUTSOURCING_PN("outsourcingPN"),
->>>>>>> 5d19c400
     FIND_AUCTIONS("findAuctions");
 
     override fun toString(): String = key
