package com.procurement.access.service

import com.procurement.access.application.model.context.GetLotsAuctionContext
import com.procurement.access.application.service.CheckCnOnPnContext
import com.procurement.access.application.service.CheckNegotiationCnOnPnContext
import com.procurement.access.application.service.CheckedCnOnPn
import com.procurement.access.application.service.CheckedNegotiationCnOnPn
import com.procurement.access.application.service.CreateCnOnPnContext
import com.procurement.access.application.service.CreateNegotiationCnOnPnContext
import com.procurement.access.application.service.cn.update.UpdateCnContext
import com.procurement.access.application.service.cn.update.UpdateCnData
import com.procurement.access.application.service.lot.GetActiveLotsContext
import com.procurement.access.application.service.lot.GetLotContext
import com.procurement.access.application.service.lot.LotService
import com.procurement.access.application.service.lot.LotsForAuctionContext
import com.procurement.access.application.service.lot.LotsForAuctionData
import com.procurement.access.application.service.lot.SetLotsStatusUnsuccessfulContext
import com.procurement.access.application.service.tender.ExtendTenderService
import com.procurement.access.application.service.tender.strategy.get.awardCriteria.GetAwardCriteriaContext
import com.procurement.access.application.service.tender.strategy.prepare.cancellation.PrepareCancellationContext
import com.procurement.access.application.service.tender.strategy.prepare.cancellation.PrepareCancellationData
import com.procurement.access.application.service.tender.strategy.set.tenderUnsuccessful.SetTenderUnsuccessfulContext
import com.procurement.access.dao.HistoryDao
import com.procurement.access.domain.model.enums.ProcurementMethod
import com.procurement.access.exception.ErrorException
import com.procurement.access.exception.ErrorType
import com.procurement.access.infrastructure.dto.cn.CheckCnOnPnResponse
import com.procurement.access.infrastructure.dto.cn.CnOnPnRequest
import com.procurement.access.infrastructure.dto.cn.CnOnPnResponse
import com.procurement.access.infrastructure.dto.cn.NegotiationCnOnPnRequest
import com.procurement.access.infrastructure.dto.cn.NegotiationCnOnPnResponse
import com.procurement.access.infrastructure.dto.cn.UpdateCnRequest
import com.procurement.access.infrastructure.dto.cn.update.UpdateCnResponse
import com.procurement.access.infrastructure.dto.converter.convert
import com.procurement.access.infrastructure.dto.converter.toResponseDto
import com.procurement.access.infrastructure.dto.lot.GetLotResponse
import com.procurement.access.infrastructure.dto.lot.LotsForAuctionRequest
import com.procurement.access.infrastructure.dto.lot.LotsForAuctionResponse
import com.procurement.access.infrastructure.dto.lot.SetLotsStatusUnsuccessfulRequest
import com.procurement.access.infrastructure.dto.lot.SetLotsStatusUnsuccessfulResponse
import com.procurement.access.infrastructure.dto.tender.get.awardCriteria.GetAwardCriteriaResponse
import com.procurement.access.infrastructure.dto.tender.prepare.cancellation.PrepareCancellationRequest
import com.procurement.access.infrastructure.dto.tender.prepare.cancellation.PrepareCancellationResponse
import com.procurement.access.infrastructure.dto.tender.set.tenderUnsuccessful.SetTenderUnsuccessfulResponse
import com.procurement.access.model.dto.bpe.CommandMessage
import com.procurement.access.model.dto.bpe.CommandType
import com.procurement.access.model.dto.bpe.ResponseDto
import com.procurement.access.model.dto.bpe.country
import com.procurement.access.model.dto.bpe.cpid
import com.procurement.access.model.dto.bpe.isAuction
import com.procurement.access.model.dto.bpe.lotId
import com.procurement.access.model.dto.bpe.operationType
import com.procurement.access.model.dto.bpe.owner
import com.procurement.access.model.dto.bpe.pmd
import com.procurement.access.model.dto.bpe.prevStage
import com.procurement.access.model.dto.bpe.stage
import com.procurement.access.model.dto.bpe.startDate
import com.procurement.access.model.dto.bpe.token
import com.procurement.access.service.validation.ValidationService
import com.procurement.access.utils.toJson
import com.procurement.access.utils.toObject
import org.slf4j.LoggerFactory
import org.springframework.stereotype.Service

@Service
class CommandService(
    private val historyDao: HistoryDao,
    private val pinService: PinService,
    private val pinOnPnService: PinOnPnService,
    private val pnService: PnService,
    private val pnUpdateService: PnUpdateService,
    private val cnCreateService: CnCreateService,
    private val cnService: CNService,
    private val cnOnPinService: CnOnPinService,
    private val cnOnPnService: CnOnPnService,
    private val negotiationCnOnPnService: NegotiationCnOnPnService,
    private val tenderService: TenderService,
    private val lotsService: LotsService,
    private val lotService: LotService,
    private val stageService: StageService,
    private val validationService: ValidationService,
    private val extendTenderService: ExtendTenderService
) {
    companion object {
        private val log = LoggerFactory.getLogger(CommandService::class.java)
    }

    fun execute(cm: CommandMessage): ResponseDto {
        var historyEntity = historyDao.getHistory(cm.id, cm.command.value())
        if (historyEntity != null) {
            return toObject(ResponseDto::class.java, historyEntity.jsonData)
        }
        val response = when (cm.command) {
            CommandType.CREATE_PIN -> pinService.createPin(cm)
            CommandType.CREATE_PN -> pnService.createPn(cm)
            CommandType.UPDATE_PN -> pnUpdateService.updatePn(cm)
            CommandType.CREATE_CN -> cnCreateService.createCn(cm)
            CommandType.UPDATE_CN -> {
                when (cm.pmd) {
                    ProcurementMethod.OT, ProcurementMethod.TEST_OT,
                    ProcurementMethod.SV, ProcurementMethod.TEST_SV,
                    ProcurementMethod.MV, ProcurementMethod.TEST_MV -> {
                        val context = UpdateCnContext(
                            cpid = cm.cpid,
                            token = cm.token,
                            stage = cm.stage,
                            owner = cm.owner,
                            pmd = cm.pmd,
                            startDate = cm.startDate,
                            isAuction = cm.isAuction
                        )
                        val request = toObject(UpdateCnRequest::class.java, cm.data)
                        val data: UpdateCnData = request.convert()
                        val result = cnService.update(context, data)
                        if (log.isDebugEnabled)
                            log.debug("Update CN. Result: ${toJson(result)}")

                        val response: UpdateCnResponse = result.convert()
                        if (log.isDebugEnabled)
                            log.debug("Update CN. Response: ${toJson(response)}")

                        ResponseDto(data = response)
                    }

                    ProcurementMethod.DA, ProcurementMethod.TEST_DA,
                    ProcurementMethod.NP, ProcurementMethod.TEST_NP,
                    ProcurementMethod.OP, ProcurementMethod.TEST_OP,
                    ProcurementMethod.RT, ProcurementMethod.TEST_RT,
                    ProcurementMethod.FA, ProcurementMethod.TEST_FA -> throw ErrorException(ErrorType.INVALID_PMD)
                }
            }
            CommandType.CREATE_PIN_ON_PN -> pinOnPnService.createPinOnPn(cm)
            CommandType.CREATE_CN_ON_PIN -> cnOnPinService.createCnOnPin(cm)
            CommandType.CREATE_CN_ON_PN -> {
                when (cm.pmd) {
                    ProcurementMethod.OT, ProcurementMethod.TEST_OT,
                    ProcurementMethod.SV, ProcurementMethod.TEST_SV,
                    ProcurementMethod.MV, ProcurementMethod.TEST_MV -> {
                        val context = CreateCnOnPnContext(
                            cpid = cm.cpid,
                            previousStage = cm.prevStage,
                            stage = cm.stage,
                            country = cm.country,
                            pmd = cm.pmd,
                            startDate = cm.startDate
                        )
                        val request: CnOnPnRequest = toObject(CnOnPnRequest::class.java, cm.data)
                        val response: CnOnPnResponse = cnOnPnService.createCnOnPn(context = context, data = request)
                            .also {
                                if (log.isDebugEnabled)
                                    log.debug("Created CN on PN. Response: ${toJson(it)}")
                            }
                        ResponseDto(data = response)
                    }

                    ProcurementMethod.DA, ProcurementMethod.TEST_DA,
                    ProcurementMethod.NP, ProcurementMethod.TEST_NP,
                    ProcurementMethod.OP, ProcurementMethod.TEST_OP -> {
                        val context = CreateNegotiationCnOnPnContext(
                            cpid = cm.cpid,
                            previousStage = cm.prevStage,
                            stage = cm.stage,
                            startDate = cm.startDate
                        )
                        val request: NegotiationCnOnPnRequest = toObject(NegotiationCnOnPnRequest::class.java, cm.data)
                        val response: NegotiationCnOnPnResponse =
                            negotiationCnOnPnService.createNegotiationCnOnPn(context = context, data = request)
                                .also {
                                    if (log.isDebugEnabled)
                                        log.debug("Created CN on PN. Response: ${toJson(it)}")
                                }
                        ResponseDto(data = response)
                    }

                    ProcurementMethod.RT, ProcurementMethod.TEST_RT,
                    ProcurementMethod.FA, ProcurementMethod.TEST_FA ->
                        throw ErrorException(ErrorType.INVALID_PMD)
                }
            }

            CommandType.SET_TENDER_SUSPENDED -> tenderService.setSuspended(cm)
            CommandType.SET_TENDER_UNSUSPENDED -> tenderService.setUnsuspended(cm)
            CommandType.SET_TENDER_UNSUCCESSFUL -> {
                val context = SetTenderUnsuccessfulContext(
                    cpid = cm.cpid,
                    stage = cm.stage,
                    startDate = cm.startDate
                )

                val result = extendTenderService.setTenderUnsuccessful(context = context)
                if (log.isDebugEnabled)
                    log.debug("Tender status have been changed. Result: ${toJson(result)}")

                val dataResponse: SetTenderUnsuccessfulResponse = result.convert()
                if (log.isDebugEnabled)
                    log.debug("Tender status have been changed. Response: ${toJson(dataResponse)}")
                ResponseDto(data = dataResponse)
//                tenderService.setUnsuccessful(cm)
            }
            CommandType.SET_TENDER_PRECANCELLATION -> {
                val context = PrepareCancellationContext(
                    cpid = cm.cpid,
                    token = cm.token,
                    owner = cm.owner,
                    stage = cm.stage
                )
                val request = toObject(PrepareCancellationRequest::class.java, cm.data)
                val data = PrepareCancellationData(
                    amendments = request.amendments.map { amendment ->
                        PrepareCancellationData.Amendment(
                            rationale = amendment.rationale,
                            description = amendment.description,
                            documents = amendment.documents?.map { document ->
                                PrepareCancellationData.Amendment.Document(
                                    documentType = document.documentType,
                                    id = document.id,
                                    title = document.title,
                                    description = document.description
                                )
                            }
                        )
                    }
                )
                val result = extendTenderService.prepareCancellation(context = context, data = data)
                if (log.isDebugEnabled)
                    log.debug("Award was evaluate. Result: ${toJson(result)}")

                val dataResponse =
                    PrepareCancellationResponse(
                        tender = PrepareCancellationResponse.Tender(
                            statusDetails = result.tender.statusDetails
                        )
                    )
                if (log.isDebugEnabled)
                    log.debug("Award was evaluate. Response: ${toJson(dataResponse)}")
                ResponseDto(data = dataResponse)
            }
            CommandType.SET_TENDER_CANCELLATION -> tenderService.setCancellation(cm)
            CommandType.SET_TENDER_STATUS_DETAILS -> tenderService.setStatusDetails(cm)
            CommandType.GET_TENDER_OWNER -> tenderService.getTenderOwner(cm)
            CommandType.GET_DATA_FOR_AC -> tenderService.getDataForAc(cm)
            CommandType.START_NEW_STAGE -> stageService.startNewStage(cm)

            CommandType.GET_ITEMS_BY_LOT -> lotsService.getItemsByLot(cm)
            CommandType.GET_ACTIVE_LOTS -> {
                when (cm.pmd) {
                    ProcurementMethod.OT, ProcurementMethod.TEST_OT,
                    ProcurementMethod.SV, ProcurementMethod.TEST_SV,
                    ProcurementMethod.MV, ProcurementMethod.TEST_MV -> {
                        val context = GetActiveLotsContext(
                            cpid = cm.cpid,
                            stage = cm.stage
                        )
                        val serviceResponse = lotsService.getActiveLots(context = context)
                        val response = serviceResponse.convert()
                        ResponseDto(data = response)
                    }

                    ProcurementMethod.RT, ProcurementMethod.TEST_RT,
                    ProcurementMethod.FA, ProcurementMethod.TEST_FA,
                    ProcurementMethod.DA, ProcurementMethod.TEST_DA,
                    ProcurementMethod.NP, ProcurementMethod.TEST_NP,
                    ProcurementMethod.OP, ProcurementMethod.TEST_OP -> {
                        throw ErrorException(ErrorType.INVALID_PMD)
                    }

                }
            }

            CommandType.GET_LOT -> {
                val context = GetLotContext(
                    cpid = cm.cpid,
                    stage = cm.stage,
                    lotId = cm.lotId
                )
                val result = lotService.getLot(context = context)
                if (log.isDebugEnabled)
                    log.debug("Lot was found. Result: ${toJson(result)}")

                val dataResponse = result.let { lot ->
                    GetLotResponse.Lot(
                        id = lot.id,
                        internalId = lot.internalId,
                        title = lot.title,
                        description = lot.description,
                        status = lot.status,
                        statusDetails = lot.statusDetails,
                        value = lot.value,
                        options = lot.options.map { option ->
                            GetLotResponse.Lot.Option(
                                hasOptions = option.hasOptions
                            )
                        },
                        variants = lot.variants.map { variant ->
                            GetLotResponse.Lot.Variant(
                                hasVariants = variant.hasVariants
                            )
                        },
                        renewals = lot.renewals.map { renewal ->
                            GetLotResponse.Lot.Renewal(
                                hasRenewals = renewal.hasRenewals
                            )
                        },
                        recurrentProcurement = lot.recurrentProcurement.map { recurrentProcurement ->
                            GetLotResponse.Lot.RecurrentProcurement(
                                isRecurrent = recurrentProcurement.isRecurrent
                            )
                        },
                        contractPeriod = lot.contractPeriod.let { contractPeriod ->
                            GetLotResponse.Lot.ContractPeriod(
                                startDate = contractPeriod.startDate,
                                endDate = contractPeriod.endDate
                            )
                        },
                        placeOfPerformance = lot.placeOfPerformance.let { placeOfPerformance ->
                            GetLotResponse.Lot.PlaceOfPerformance(
                                description = placeOfPerformance.description,
                                address = placeOfPerformance.address.let { address ->
                                    GetLotResponse.Lot.PlaceOfPerformance.Address(
                                        streetAddress = address.streetAddress,
                                        postalCode = address.postalCode,
                                        addressDetails = address.addressDetails.let { addressDetails ->
                                            GetLotResponse.Lot.PlaceOfPerformance.Address.AddressDetails(
                                                country = addressDetails.country.let { country ->
                                                    GetLotResponse.Lot.PlaceOfPerformance.Address.AddressDetails.Country(
                                                        scheme = country.scheme,
                                                        id = country.id,
                                                        description = country.description,
                                                        uri = country.uri
                                                    )
                                                },
                                                region = addressDetails.region.let { region ->
                                                    GetLotResponse.Lot.PlaceOfPerformance.Address.AddressDetails.Region(
                                                        scheme = region.scheme,
                                                        id = region.id,
                                                        description = region.description,
                                                        uri = region.uri
                                                    )
                                                },
                                                locality = addressDetails.locality.let { locality ->
                                                    GetLotResponse.Lot.PlaceOfPerformance.Address.AddressDetails.Locality(
                                                        scheme = locality.scheme,
                                                        id = locality.id,
                                                        description = locality.description,
                                                        uri = locality.uri
                                                    )
                                                }

                                            )
                                        }
                                    )
                                }
                            )
                        }
                    )
                }
                if (log.isDebugEnabled)
                    log.debug("Lot was found. Response: ${toJson(dataResponse)}")
                ResponseDto(data = dataResponse)
            }

<<<<<<< HEAD
            CommandType.GET_LOTS_AUCTION -> lotsService.getLotsAuction(cm)
=======
            CommandType.GET_LOTS_AUCTION -> {
                when (cm.pmd) {
                    ProcurementMethod.OT, ProcurementMethod.TEST_OT,
                    ProcurementMethod.SV, ProcurementMethod.TEST_SV,
                    ProcurementMethod.MV, ProcurementMethod.TEST_MV -> {
                        val context = GetLotsAuctionContext(
                            cpid = cm.cpid,
                            stage = cm.stage
                        )
                        val serviceResponse = lotsService.getLotsAuction(context = context)
                        val response = serviceResponse.toResponseDto()
                        ResponseDto(data = response)
                    }

                    ProcurementMethod.RT, ProcurementMethod.TEST_RT,
                    ProcurementMethod.FA, ProcurementMethod.TEST_FA,
                    ProcurementMethod.DA, ProcurementMethod.TEST_DA,
                    ProcurementMethod.NP, ProcurementMethod.TEST_NP,
                    ProcurementMethod.OP, ProcurementMethod.TEST_OP -> {
                        throw ErrorException(ErrorType.INVALID_PMD)
                    }

                }
            }
>>>>>>> 18a2ffe3
            CommandType.GET_AWARD_CRITERIA -> {
                val context =
                    GetAwardCriteriaContext(
                        cpid = cm.cpid,
                        stage = cm.stage
                    )
                val result = extendTenderService.getAwardCriteria (context = context)
                if (log.isDebugEnabled)
                    log.debug("Tender award criteria. Result: ${toJson(result)}")

                val dataResponse: GetAwardCriteriaResponse = result.convert()
                if (log.isDebugEnabled)
                    log.debug("Tender award criteria. Response: ${toJson(dataResponse)}")
                ResponseDto(data = dataResponse)
//                lotsService.getAwardCriteria(cm)
            }
            CommandType.SET_LOTS_SD_UNSUCCESSFUL -> lotsService.setLotsStatusDetailsUnsuccessful(cm)
            CommandType.SET_LOTS_SD_AWARDED -> lotsService.setLotsStatusDetailsAwarded(cm)
            CommandType.SET_LOTS_UNSUCCESSFUL -> {
                val context = SetLotsStatusUnsuccessfulContext(
                    cpid = cm.cpid,
                    stage = cm.stage,
                    startDate = cm.startDate
                )
                val request: SetLotsStatusUnsuccessfulRequest =
                    toObject(SetLotsStatusUnsuccessfulRequest::class.java, cm.data)
                val result = lotService.setStatusUnsuccessful(
                    context = context,
                    data = request.convert()
                )
                if (log.isDebugEnabled)
                    log.debug("Lots statuses have been changed. Result: ${toJson(result)}")

                val dataResponse: SetLotsStatusUnsuccessfulResponse = result.convert()
                if (log.isDebugEnabled)
                    log.debug("Lots statuses have been changed. Response: ${toJson(dataResponse)}")
                ResponseDto(data = dataResponse)
            }
            CommandType.SET_FINAL_STATUSES -> lotsService.setFinalStatuses(cm)
            CommandType.SET_LOTS_INITIAL_STATUS -> lotsService.setLotInitialStatus(cm)
            CommandType.COMPLETE_LOTS -> lotsService.completeLots(cm)

            CommandType.CHECK_AWARD -> validationService.checkAward(cm)
            CommandType.CHECK_LOT_ACTIVE -> validationService.checkLotActive(cm)
            CommandType.CHECK_LOT_STATUS -> validationService.checkLotStatus(cm)
            CommandType.CHECK_LOTS_STATUS -> validationService.checkLotsStatus(cm)
            CommandType.CHECK_LOT_AWARDED -> validationService.checkLotAwarded(cm)
            CommandType.CHECK_BID -> validationService.checkBid(cm)
            CommandType.CHECK_ITEMS -> validationService.checkItems(cm)
            CommandType.CHECK_TOKEN -> validationService.checkToken(cm)
            CommandType.CHECK_BUDGET_SOURCES -> validationService.checkBudgetSources(cm)
            CommandType.CHECK_CN_ON_PN -> {
                val response: CheckCnOnPnResponse = when (cm.pmd) {
                    ProcurementMethod.OT, ProcurementMethod.TEST_OT,
                    ProcurementMethod.SV, ProcurementMethod.TEST_SV,
                    ProcurementMethod.MV, ProcurementMethod.TEST_MV -> {
                        val context = CheckCnOnPnContext(
                            cpid = cm.cpid,
                            previousStage = cm.prevStage,
                            country = cm.country,
                            pmd = cm.pmd,
                            startDate = cm.startDate
                        )
                        val request: CnOnPnRequest = toObject(CnOnPnRequest::class.java, cm.data)
                        val result: CheckedCnOnPn = cnOnPnService.checkCnOnPn(context = context, data = request)
                        if (log.isDebugEnabled)
                            log.debug("Check CN on PN. Result: ${toJson(result)}")

                        val response = CheckCnOnPnResponse(
                            requireAuction = result.requireAuction
                        )
                        if (log.isDebugEnabled)
                            log.debug("Check CN on PN. Response: ${toJson(response)}")

                        response
                    }
                    ProcurementMethod.DA, ProcurementMethod.TEST_DA,
                    ProcurementMethod.NP, ProcurementMethod.TEST_NP,
                    ProcurementMethod.OP, ProcurementMethod.TEST_OP -> {
                        val context = CheckNegotiationCnOnPnContext(
                            cpid = cm.cpid,
                            previousStage = cm.prevStage,
                            startDate = cm.startDate
                        )
                        val request: NegotiationCnOnPnRequest = toObject(NegotiationCnOnPnRequest::class.java, cm.data)
                        val result: CheckedNegotiationCnOnPn =
                            negotiationCnOnPnService.checkNegotiationCnOnPn(context = context, data = request)
                        if (log.isDebugEnabled)
                            log.debug("Check negotiation CN on PN. Result: ${toJson(result)}")

                        val response = CheckCnOnPnResponse(
                            requireAuction = result.requireAuction
                        )
                        if (log.isDebugEnabled)
                            log.debug("Check negotiation CN on PN. Response: ${toJson(response)}")

                        response
                    }

                    ProcurementMethod.RT, ProcurementMethod.TEST_RT,
                    ProcurementMethod.FA, ProcurementMethod.TEST_FA ->
                        throw ErrorException(ErrorType.INVALID_PMD)
                }

                ResponseDto(data = response)
            }

            CommandType.VALIDATE_OWNER_AND_TOKEN -> validationService.checkOwnerAndToken(cm)

            CommandType.GET_LOTS_FOR_AUCTION -> {
                val context = LotsForAuctionContext(
                    cpid = cm.cpid,
                    stage = cm.stage,
                    prevStage = cm.prevStage,
                    operationType = cm.operationType
                )
                val request = toObject(LotsForAuctionRequest::class.java, cm.data)
                val data = LotsForAuctionData(
                    lots = request.lots.map { lot ->
                        LotsForAuctionData.Lot(
                            id = lot.id,
                            value = lot.value
                        )
                    }
                )
                val result = lotService.getLotsForAuction(context = context, data = data)
                if (log.isDebugEnabled)
                    log.debug("Lots for auction. Result: ${toJson(result)}")

                val dataResponse = LotsForAuctionResponse(
                    lots = result.lots.map { lot ->
                        LotsForAuctionResponse.Lot(
                            id = lot.id,
                            value = lot.value
                        )
                    }
                )
                if (log.isDebugEnabled)
                    log.debug("Lots for auction. Response: ${toJson(dataResponse)}")
                ResponseDto(data = dataResponse)
            }
        }
        historyEntity = historyDao.saveHistory(cm.id, cm.command.value(), response)
        return toObject(ResponseDto::class.java, historyEntity.jsonData)
    }
}<|MERGE_RESOLUTION|>--- conflicted
+++ resolved
@@ -359,9 +359,6 @@
                 ResponseDto(data = dataResponse)
             }
 
-<<<<<<< HEAD
-            CommandType.GET_LOTS_AUCTION -> lotsService.getLotsAuction(cm)
-=======
             CommandType.GET_LOTS_AUCTION -> {
                 when (cm.pmd) {
                     ProcurementMethod.OT, ProcurementMethod.TEST_OT,
@@ -386,7 +383,6 @@
 
                 }
             }
->>>>>>> 18a2ffe3
             CommandType.GET_AWARD_CRITERIA -> {
                 val context =
                     GetAwardCriteriaContext(
