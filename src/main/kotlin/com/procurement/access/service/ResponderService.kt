package com.procurement.access.service

import com.procurement.access.application.model.organization.GetOrganization
import com.procurement.access.application.model.responder.check.structure.CheckPersonesStructure
import com.procurement.access.application.model.responder.processing.ResponderProcessing
import com.procurement.access.application.model.responder.verify.VerifyRequirementResponse
import com.procurement.access.application.repository.TenderProcessRepository
import com.procurement.access.application.service.requirement.ValidateRequirementResponsesParams
import com.procurement.access.domain.fail.Fail
import com.procurement.access.domain.fail.error.BadRequestErrors
import com.procurement.access.domain.fail.error.ValidationErrors
import com.procurement.access.domain.model.Cpid
import com.procurement.access.domain.model.enums.BusinessFunctionDocumentType
import com.procurement.access.domain.model.enums.BusinessFunctionType
import com.procurement.access.domain.model.enums.CriteriaRelatesToEnum
import com.procurement.access.domain.model.enums.CriteriaSource
import com.procurement.access.domain.model.enums.LocationOfPersonsType
import com.procurement.access.domain.model.enums.OperationType
import com.procurement.access.domain.model.enums.Stage
import com.procurement.access.domain.util.Result
import com.procurement.access.domain.util.Result.Companion.failure
import com.procurement.access.domain.util.Result.Companion.success
import com.procurement.access.domain.util.ValidationResult
import com.procurement.access.domain.util.asSuccess
import com.procurement.access.domain.util.extension.getDuplicate
import com.procurement.access.domain.util.extension.toSetBy
import com.procurement.access.infrastructure.dto.converter.get.organization.convert
import com.procurement.access.infrastructure.dto.converter.toReference
import com.procurement.access.infrastructure.dto.converter.validate.convert
import com.procurement.access.infrastructure.entity.CNEntity
import com.procurement.access.infrastructure.handler.get.organization.GetOrganizationResult
import com.procurement.access.infrastructure.handler.processing.responder.ResponderProcessingResult
import com.procurement.access.infrastructure.handler.validate.ValidateRequirementResponsesResult
import com.procurement.access.model.entity.TenderProcessEntity
import com.procurement.access.utils.toDate
import com.procurement.access.utils.toJson
import com.procurement.access.utils.tryToObject
import org.springframework.stereotype.Service

interface ResponderService {
    fun responderProcessing(params: ResponderProcessing.Params): Result<ResponderProcessingResult, Fail>
    fun checkPersonesStructure(params: CheckPersonesStructure.Params): ValidationResult<Fail.Error>
    fun verifyRequirementResponse(params: VerifyRequirementResponse.Params): ValidationResult<Fail>
    fun validateRequirementResponses(params: ValidateRequirementResponsesParams): Result<ValidateRequirementResponsesResult, Fail>
    fun getOrganization(params: GetOrganization.Params): Result<GetOrganizationResult, Fail>
}

@Service
class ResponderServiceImpl(
    private val tenderProcessRepository: TenderProcessRepository
) : ResponderService {

    override fun responderProcessing(params: ResponderProcessing.Params): Result<ResponderProcessingResult, Fail> {
        val stage = params.ocid.stage

        val entity = getTenderProcessEntityByCpIdAndStage(cpid = params.cpid, stage = stage)
            .doOnError { error -> return Result.failure(error) }
            .get

        val cnEntity = entity.jsonData
            .tryToObject(CNEntity::class.java)
            .doOnError { error ->
                return Result.failure(Fail.Incident.DatabaseIncident(exception = error.exception))
            }
            .get

        val responder = params.responder
        val dbPersons = cnEntity.tender.procuringEntity.persones

        /**
         * BR-1.0.1.15.3
         * BR-1.0.1.15.4
         * BR-1.0.1.5.3
         */
        val updatedPersons = updateStrategy(
            receivedElements = listOf(responder),
            keyExtractorForReceivedElement = responderPersonKeyExtractor,
            availableElements = dbPersons.orEmpty(),
            keyExtractorForAvailableElement = dbPersonKeyExtractor,
            updateBlock = CNEntity.Tender.ProcuringEntity.Persone::update,
            createBlock = ::createPerson
        )

        val updatedCnEntity = cnEntity.copy(
            tender = cnEntity.tender.copy(
                procuringEntity = cnEntity.tender.procuringEntity.copy(
                    persones = updatedPersons
                )
            )
        )

        tenderProcessRepository.save(
            TenderProcessEntity(
                cpId = params.cpid.toString(),
                token = entity.token,
                stage = stage.toString(),
                owner = entity.owner,
                createdDate = params.date.toDate(),
                jsonData = toJson(updatedCnEntity)
            )
        )
            .doOnError { error ->
                return Result.failure(Fail.Incident.DatabaseIncident(exception = error.exception))
            }

        // FR-10.1.4.12
        return Result.success(params.responder.toReference())
    }

    override fun checkPersonesStructure(params: CheckPersonesStructure.Params): ValidationResult<Fail.Error> {

        val validDocumentTypes = getValidDocumentTypesForPersons(params)
        val validBusinessFunctions = getValidBusinessFunctionTypesForPersons(params)

        params.persones
            .asSequence()
            .flatMap { it.businessFunctions.asSequence() }
            .also { businessFunctions ->
                businessFunctions.forEach { businessFunction ->
                    if (businessFunction.type !in validBusinessFunctions)
                        return ValidationResult.error(
                            ValidationErrors.InvalidBusinessFunctionType(
                                id = businessFunction.id,
                                allowedValues = validBusinessFunctions.map { it.toString() }
                            )
                        )
                }
            }
            .flatMap { it.documents.asSequence() }
            .also { documents ->
                documents.forEach { document ->
                    if (document.documentType !in validDocumentTypes)
                        return ValidationResult.error(
                            ValidationErrors.InvalidDocumentType(
                                id = document.id,
                                allowedValues = validDocumentTypes.map { it.toString() }
                            )
                        )
                }
            }

        return ValidationResult.ok()
    }

    override fun verifyRequirementResponse(params: VerifyRequirementResponse.Params): ValidationResult<Fail> {

        val cnEntity = tenderProcessRepository.getByCpIdAndStage(cpid = params.cpid, stage = params.ocid.stage)
            .doReturn { error ->
                return ValidationResult.error(Fail.Incident.DatabaseIncident(exception = error.exception))
            }
            ?: return ValidationResult.error(
                ValidationErrors.RequirementsNotFoundOnVerifyRequirementResponse(cpid = params.cpid, ocid = params.ocid)
            )

        val cn = cnEntity.jsonData
            .tryToObject(CNEntity::class.java)
            .doReturn { error ->
                return ValidationResult.error(Fail.Incident.DatabaseIncident(exception = error.exception))
            }

        val requirementIdFromRequest = params.requirementId.toString()
        val foundedRequirement = cn.tender.criteria
            ?.asSequence()
            ?.flatMap { it.requirementGroups.asSequence() }
            ?.flatMap { it.requirements.asSequence() }
            ?.find { it.id == requirementIdFromRequest }
            ?: return ValidationResult.error(
                ValidationErrors.RequirementNotFoundOnVerifyRequirementResponse(cpid = params.cpid, ocid = params.ocid)
            )

        if (params.value.dataType != foundedRequirement.dataType)
            return ValidationResult.error(
                ValidationErrors.RequirementDataTypeMismatchOnValidateRequirementResponse(
                    id = params.requirementResponseId,
                    received = params.value.dataType,
                    available = foundedRequirement.dataType
                )
            )

        val requirementsToProcuringEntity = cn.tender.criteria
            .asSequence()
            .filter { it.source == CriteriaSource.PROCURING_ENTITY }
            .flatMap { it.requirementGroups.asSequence() }
            .flatMap { it.requirements.asSequence() }
            .filter { it.id == foundedRequirement.id }
            .toList()

        if (requirementsToProcuringEntity.isEmpty())
            return ValidationResult.error(
                ValidationErrors.InvalidCriteriaSourceOnVerifyRequirementResponse(foundedRequirement)
            )

        return ValidationResult.ok()
    }

    override fun validateRequirementResponses(params: ValidateRequirementResponsesParams): Result<ValidateRequirementResponsesResult, Fail> {

        val cnEntity = tenderProcessRepository.getByCpIdAndStage(cpid = params.cpid, stage = params.ocid.stage)
            .doReturn { error ->
                return failure(Fail.Incident.DatabaseIncident(exception = error.exception))
            }
            ?: return success(ValidateRequirementResponsesResult(emptyList()))

        val cn = cnEntity.jsonData
            .tryToObject(CNEntity::class.java)
            .doReturn { error ->
                return failure(Fail.Incident.DatabaseIncident(exception = error.exception))
            }

        val filteredRequirement = when (params.operationType) {
            OperationType.CREATE_SUBMISSION           -> cn.tender.criteria
                ?.asSequence()
                ?.filter { it.relatesTo == CriteriaRelatesToEnum.TENDERER }
                ?.flatMap { it.requirementGroups.asSequence() }
                ?.flatMap { it.requirements.asSequence() }
                ?.associateBy { it.id }
                .orEmpty()

            OperationType.CREATE_CN,
            OperationType.CREATE_PN,
            OperationType.CREATE_PIN,
            OperationType.UPDATE_CN,
            OperationType.UPDATE_PN,
            OperationType.CREATE_CN_ON_PN,
            OperationType.CREATE_CN_ON_PIN,
            OperationType.CREATE_PIN_ON_PN,
            OperationType.CREATE_NEGOTIATION_CN_ON_PN,
<<<<<<< HEAD
            OperationType.QUALIFICATION,
            OperationType.QUALIFICATION_CONSIDERATION -> emptyMap()
=======
            OperationType.SUBMISSION_PERIOD_END,
            OperationType.TENDER_PERIOD_END -> emptyMap()
>>>>>>> b872e5d6
        }

        val organizationIdsSet = params.organizationIds.toSet()

        // VR.COM-1.10.1
        val requirementResponsesForTenderer = params.requirementResponses
            .filter { it.requirement.id.toString() in filteredRequirement }

        requirementResponsesForTenderer.forEach { requirementResponseRq ->
            val id = requirementResponseRq.requirement.id.toString()
            val foundedRequirement = filteredRequirement.getValue(id)

            // VR.COM-1.10.3
            if (requirementResponseRq.value.dataType != foundedRequirement.dataType)
                return failure(
                    ValidationErrors.RequirementDataTypeMismatchOnValidateRequirementResponses(
                        id = requirementResponseRq.id,
                        received = requirementResponseRq.value.dataType,
                        available = foundedRequirement.dataType
                    )
                )

            // VR.COM-1.10.4
            if (requirementResponseRq.relatedCandidate.id !in organizationIdsSet)
                return failure(
                    ValidationErrors.OrganizationIdNotPassedOnValidateRequirementResponses(
                        candidateId = requirementResponseRq.relatedCandidate.id,
                        requirementResponseId = requirementResponseRq.id
                    )
                )

        }

        // VR.COM-1.10.5
        validateOneAnswerOnRequirementByCandidate(requirementResponsesForTenderer)
            .orForwardFail { error -> return error }

        return success(requirementResponsesForTenderer.convert())
    }

    override fun getOrganization(params: GetOrganization.Params): Result<GetOrganizationResult, Fail> {
        val stage = params.ocid.stage

        val entity = tenderProcessRepository.getByCpIdAndStage(cpid = params.cpid, stage = stage)
            .orForwardFail { error -> return error }
            ?: return Result.failure(
                ValidationErrors.TenderNotFoundOnGetOrganization(cpid = params.cpid, ocid = params.ocid)
            )

        val cnEntity = entity.jsonData
            .tryToObject(CNEntity::class.java)
            .doOnError { error ->
                return Result.failure(Fail.Incident.DatabaseIncident(exception = error.exception))
            }
            .get

        // FR.COM-1.9.1
        val result = when (params.role) {
            GetOrganization.Params.OrganizationRole.PROCURING_ENTITY -> convert(cnEntity.tender.procuringEntity)
        }

        return result.asSuccess()
    }

    private fun getValidBusinessFunctionTypesForPersons(params: CheckPersonesStructure.Params) =
        when (params.locationOfPersones) {
            LocationOfPersonsType.AWARD            ->
                BusinessFunctionType.allowedElements
                    .filter {
                        when (it) {
                            BusinessFunctionType.CHAIRMAN,
                            BusinessFunctionType.PROCURMENT_OFFICER,
                            BusinessFunctionType.CONTACT_POINT,
                            BusinessFunctionType.TECHNICAL_EVALUATOR,
                            BusinessFunctionType.TECHNICAL_OPENER,
                            BusinessFunctionType.PRICE_OPENER,
                            BusinessFunctionType.PRICE_EVALUATOR -> true
                            BusinessFunctionType.AUTHORITY       -> false
                        }
                    }.toSet()
            LocationOfPersonsType.PROCURING_ENTITY ->
                BusinessFunctionType.allowedElements
                    .filter {
                        when (it) {
                            BusinessFunctionType.CHAIRMAN,
                            BusinessFunctionType.PROCURMENT_OFFICER,
                            BusinessFunctionType.CONTACT_POINT,
                            BusinessFunctionType.TECHNICAL_EVALUATOR,
                            BusinessFunctionType.TECHNICAL_OPENER,
                            BusinessFunctionType.PRICE_OPENER,
                            BusinessFunctionType.PRICE_EVALUATOR,
                            BusinessFunctionType.AUTHORITY -> false
                        }
                    }
        }

    private fun getValidDocumentTypesForPersons(params: CheckPersonesStructure.Params) =
        when (params.locationOfPersones) {
            LocationOfPersonsType.AWARD            ->
                BusinessFunctionDocumentType.allowedElements
                    .filter {
                        when (it) {
                            BusinessFunctionDocumentType.REGULATORY_DOCUMENT -> true
                        }
                    }.toSet()
            LocationOfPersonsType.PROCURING_ENTITY ->
                BusinessFunctionDocumentType.allowedElements
                    .filter {
                        when (it) {
                            BusinessFunctionDocumentType.REGULATORY_DOCUMENT -> false
                        }
                    }.toSet()
        }

    private fun getTenderProcessEntityByCpIdAndStage(
        cpid: Cpid,
        stage: Stage
    ): Result<TenderProcessEntity, Fail> {
        val entity = tenderProcessRepository.getByCpIdAndStage(cpid = cpid, stage = stage)
            .doOnError { error -> return Result.failure(error) }
            .get
            ?: return Result.failure(
                BadRequestErrors.EntityNotFound(
                    entityName = "TenderProcessEntity",
                    by = "by cpid = '$cpid' and stage = '$stage'"
                )
            )

        return Result.success(entity)
    }
}

private val responderPersonKeyExtractor
    : (ResponderProcessing.Params.Responder)
-> String = { it.identifier.id + it.identifier.scheme }
private val dbPersonKeyExtractor
    : (CNEntity.Tender.ProcuringEntity.Persone)
-> String = { it.identifier.id + it.identifier.scheme }

private fun CNEntity.Tender.ProcuringEntity.Persone.update(
    received: ResponderProcessing.Params.Responder
)
    : CNEntity.Tender.ProcuringEntity.Persone {
    return CNEntity.Tender.ProcuringEntity.Persone(
        id = received.id,
        title = received.title,
        name = received.name,
        identifier = this.identifier.update(received.identifier),
        businessFunctions = updateStrategy(
            receivedElements = received.businessFunctions,
            keyExtractorForReceivedElement = responderBusinessFunctionKeyExtractor,
            availableElements = this.businessFunctions,
            keyExtractorForAvailableElement = dbBusinessFunctionKeyExtractor,
            updateBlock = CNEntity.Tender.ProcuringEntity.Persone.BusinessFunction::update,
            createBlock = ::createBusinessFunction
        )
    )
}

private val responderBusinessFunctionKeyExtractor
    : (ResponderProcessing.Params.Responder.BusinessFunction)
-> String = { it.id }
private val dbBusinessFunctionKeyExtractor
    : (CNEntity.Tender.ProcuringEntity.Persone.BusinessFunction)
-> String = { it.id }

private fun CNEntity.Tender.ProcuringEntity.Persone.Identifier.update(
    received: ResponderProcessing.Params.Responder.Identifier
)
    : CNEntity.Tender.ProcuringEntity.Persone.Identifier {
    return CNEntity.Tender.ProcuringEntity.Persone.Identifier(
        id = received.id,
        scheme = received.scheme,
        uri = received.uri ?: this.uri
    )
}

private fun CNEntity.Tender.ProcuringEntity.Persone.BusinessFunction.update(
    received: ResponderProcessing.Params.Responder.BusinessFunction
)
    : CNEntity.Tender.ProcuringEntity.Persone.BusinessFunction {
    return CNEntity.Tender.ProcuringEntity.Persone.BusinessFunction(
        id = received.id,
        jobTitle = received.jobTitle,
        type = received.type,
        period = this.period.update(received.period),
        documents = updateStrategy(
            receivedElements = received.documents,
            keyExtractorForReceivedElement = responderDocumentKeyExtractor,
            availableElements = this.documents.orEmpty(),
            keyExtractorForAvailableElement = dbDocumentKeyExtractor,
            updateBlock = CNEntity.Tender.ProcuringEntity.Persone.BusinessFunction.Document::update,
            createBlock = ::createDocument
        )
    )
}

private val responderDocumentKeyExtractor
    : (ResponderProcessing.Params.Responder.BusinessFunction.Document)
-> String = { it.id }
private val dbDocumentKeyExtractor
    : (CNEntity.Tender.ProcuringEntity.Persone.BusinessFunction.Document)
-> String = { it.id }

private fun CNEntity.Tender.ProcuringEntity.Persone.BusinessFunction.Period.update(
    received: ResponderProcessing.Params.Responder.BusinessFunction.Period
)
    : CNEntity.Tender.ProcuringEntity.Persone.BusinessFunction.Period =
    CNEntity.Tender.ProcuringEntity.Persone.BusinessFunction.Period(
        startDate = received.startDate
    )

private fun CNEntity.Tender.ProcuringEntity.Persone.BusinessFunction.Document.update(
    received: ResponderProcessing.Params.Responder.BusinessFunction.Document
)
    : CNEntity.Tender.ProcuringEntity.Persone.BusinessFunction.Document =
    CNEntity.Tender.ProcuringEntity.Persone.BusinessFunction.Document(
        id = received.id,
        documentType = received.documentType,
        title = received.title,
        description = received.description ?: this.description
    )

private fun createPerson(
    received: ResponderProcessing.Params.Responder
): CNEntity.Tender.ProcuringEntity.Persone =
    CNEntity.Tender.ProcuringEntity.Persone(
        id = received.id,
        title = received.title,
        name = received.name,
        identifier = createIdentifier(received.identifier),
        businessFunctions = received.businessFunctions
            .map { createBusinessFunction(it) }
    )

private fun createIdentifier(
    received: ResponderProcessing.Params.Responder.Identifier
)
    : CNEntity.Tender.ProcuringEntity.Persone.Identifier =
    CNEntity.Tender.ProcuringEntity.Persone.Identifier(
        id = received.id,
        scheme = received.scheme,
        uri = received.uri
    )

private fun createBusinessFunction(
    received: ResponderProcessing.Params.Responder.BusinessFunction
)
    : CNEntity.Tender.ProcuringEntity.Persone.BusinessFunction =
    CNEntity.Tender.ProcuringEntity.Persone.BusinessFunction(
        id = received.id,
        type = received.type,
        jobTitle = received.jobTitle,
        period = createPeriod(received.period),
        documents = received.documents
            .map { createDocument(it) }
    )

private fun createPeriod(
    received: ResponderProcessing.Params.Responder.BusinessFunction.Period
)
    : CNEntity.Tender.ProcuringEntity.Persone.BusinessFunction.Period =
    CNEntity.Tender.ProcuringEntity.Persone.BusinessFunction.Period(
        startDate = received.startDate
    )

private fun createDocument(
    received: ResponderProcessing.Params.Responder.BusinessFunction.Document
)
    : CNEntity.Tender.ProcuringEntity.Persone.BusinessFunction.Document =
    CNEntity.Tender.ProcuringEntity.Persone.BusinessFunction.Document(
        id = received.id,
        title = received.title,
        documentType = received.documentType,
        description = received.description
    )

fun <R, A, K> updateStrategy(
    receivedElements: List<R>,
    keyExtractorForReceivedElement: (R) -> K,
    availableElements: List<A>,
    keyExtractorForAvailableElement: (A) -> K,
    updateBlock: A.(R) -> A,
    createBlock: (R) -> A
): List<A> {
    val receivedElementsById = receivedElements.associateBy { keyExtractorForReceivedElement(it) }
    val availableElementsIds = availableElements.toSetBy { keyExtractorForAvailableElement(it) }

    val updatedElements: MutableList<A> = mutableListOf()

    availableElements.forEach { availableElement ->
        val id = keyExtractorForAvailableElement(availableElement)
        val element = receivedElementsById[id]
            ?.let { receivedElement ->
                availableElement.updateBlock(receivedElement)
            }
            ?: availableElement
        updatedElements.add(element)
    }

    val newIds = receivedElementsById.keys - availableElementsIds
    newIds.forEach { id ->
        val receivedElement = receivedElementsById.getValue(id)
        val element = createBlock(receivedElement)
        updatedElements.add(element)
    }

    return updatedElements
}


fun validateOneAnswerOnRequirementByCandidate(
    requirementResponsesForTenderer: List<ValidateRequirementResponsesParams.RequirementResponse>
): Result<Unit, ValidationErrors.DuplicatedAnswerOnValidateRequirementResponses> {
    requirementResponsesForTenderer
        .groupBy { it.requirement.id }
        .forEach { (requirementId, requirementResponses) ->
            val candidatesAnsweredRequirement = requirementResponses.map { it.relatedCandidate }
            val candidateAnsweredMultipleTimes = candidatesAnsweredRequirement.getDuplicate { it.id }

            if (candidateAnsweredMultipleTimes != null)
                return failure(
                    ValidationErrors.DuplicatedAnswerOnValidateRequirementResponses(
                        candidateId = candidateAnsweredMultipleTimes.id,
                        requirementId = requirementId,
                        requirementResponses = requirementResponses.filter { it.relatedCandidate.id == candidateAnsweredMultipleTimes.id }
                    )
                )
        }
    return success(Unit)
}<|MERGE_RESOLUTION|>--- conflicted
+++ resolved
@@ -225,13 +225,10 @@
             OperationType.CREATE_CN_ON_PIN,
             OperationType.CREATE_PIN_ON_PN,
             OperationType.CREATE_NEGOTIATION_CN_ON_PN,
-<<<<<<< HEAD
+            OperationType.SUBMISSION_PERIOD_END,
+            OperationType.TENDER_PERIOD_END,
             OperationType.QUALIFICATION,
             OperationType.QUALIFICATION_CONSIDERATION -> emptyMap()
-=======
-            OperationType.SUBMISSION_PERIOD_END,
-            OperationType.TENDER_PERIOD_END -> emptyMap()
->>>>>>> b872e5d6
         }
 
         val organizationIdsSet = params.organizationIds.toSet()
