package com.procurement.access.service

import com.procurement.access.application.service.CheckCnOnPnContext
import com.procurement.access.application.service.CheckedCnOnPn
import com.procurement.access.application.service.CreateCnOnPnContext
import com.procurement.access.dao.TenderProcessDao
import com.procurement.access.domain.model.enums.BusinessFunctionDocumentType
import com.procurement.access.domain.model.enums.BusinessFunctionType
import com.procurement.access.domain.model.enums.CriteriaRelatesToEnum
import com.procurement.access.domain.model.enums.LotStatus
import com.procurement.access.domain.model.enums.LotStatusDetails
import com.procurement.access.domain.model.enums.MainProcurementCategory
import com.procurement.access.domain.model.enums.TenderStatus
import com.procurement.access.domain.model.enums.TenderStatusDetails
import com.procurement.access.exception.ErrorException
import com.procurement.access.exception.ErrorType
import com.procurement.access.exception.ErrorType.DATA_NOT_FOUND
import com.procurement.access.exception.ErrorType.INVALID_DOCS_ID
import com.procurement.access.exception.ErrorType.INVALID_DOCS_RELATED_LOTS
import com.procurement.access.exception.ErrorType.INVALID_DOCUMENT_TYPE
import com.procurement.access.exception.ErrorType.INVALID_ITEMS_RELATED_LOTS
import com.procurement.access.exception.ErrorType.INVALID_LOT_CONTRACT_PERIOD
import com.procurement.access.exception.ErrorType.INVALID_LOT_CURRENCY
import com.procurement.access.exception.ErrorType.INVALID_OWNER
import com.procurement.access.exception.ErrorType.INVALID_PMM
import com.procurement.access.exception.ErrorType.INVALID_PROCURING_ENTITY
import com.procurement.access.exception.ErrorType.INVALID_TENDER_AMOUNT
import com.procurement.access.exception.ErrorType.INVALID_TOKEN
import com.procurement.access.exception.ErrorType.ITEM_ID_IS_DUPLICATED
import com.procurement.access.exception.ErrorType.LOT_ID_DUPLICATED
import com.procurement.access.infrastructure.dto.cn.CnOnPnRequest
import com.procurement.access.infrastructure.dto.cn.CnOnPnResponse
import com.procurement.access.infrastructure.dto.cn.criteria.Period
import com.procurement.access.infrastructure.dto.cn.criteria.Requirement
import com.procurement.access.infrastructure.entity.CNEntity
import com.procurement.access.infrastructure.entity.PNEntity
import com.procurement.access.lib.toSetBy
import com.procurement.access.lib.uniqueBy
import com.procurement.access.model.entity.TenderProcessEntity
import com.procurement.access.utils.toDate
import com.procurement.access.utils.toJson
import com.procurement.access.utils.toObject
import org.springframework.stereotype.Service
import java.math.BigDecimal
import java.math.RoundingMode
import java.time.LocalDateTime
import java.util.*

@Service
class CnOnPnService(
    private val generationService: GenerationService,
    private val tenderProcessDao: TenderProcessDao,
    private val rulesService: RulesService
) {

    fun checkCnOnPn(context: CheckCnOnPnContext, data: CnOnPnRequest): CheckedCnOnPn {
        val entity: TenderProcessEntity =
            tenderProcessDao.getByCpIdAndStage(context.cpid, context.previousStage)
                ?: throw ErrorException(DATA_NOT_FOUND)

        val pnEntity: PNEntity = toObject(PNEntity::class.java, entity.jsonData)

        //VR-3.8.18 Tender status
        checkTenderStatus(pnEntity)

        //VR-3.8.3 Documents (duplicate)
        checkDocuments(documentsFromRequest = data.tender.documents, documentsFromPN = pnEntity.tender.documents)

        data.tender.procuringEntity?.also { requestProcuringEntity ->
            //VR-1.0.1.10.1
            checkProcuringEntityIdentifier(requestProcuringEntity, pnEntity.tender.procuringEntity)

            // VR-1.0.1.10.2, VR-1.0.1.10.3, VR-1.0.1.10.6
            checkProcuringEntityPersones(requestProcuringEntity)

            // VR-1.0.1.10.4, VR-1.0.1.10.5
            checkPersonesBusinessFunctions(requestProcuringEntity)

            // VR-1.0.1.10.7
            checkBusinessFunctionPeriod(requestProcuringEntity, context)

            // VR-1.0.1.2.1, VR-1.0.1.2.7, VR-1.0.1.2.8
            checkBusinessFunctionDocuments(requestProcuringEntity)

        }

        if (pnEntity.tender.items.isEmpty()) {
            val lotsIdsFromRequest = data.tender.lots.asSequence()
                .map { it.id }
                .toSet()

            /** Begin check Lots */
            //VR-3.8.5(CN on PN)  "Currency" (lot)
            checkCurrencyInLotsFromRequest(
                lotsFromRequest = data.tender.lots,
                budgetFromPN = pnEntity.planning.budget
            )

            //VR-3.8.8(CN on PN)  "Contract Period" (Lot) -> VR-3.6.7(CN)
            checkContractPeriodInLotsWhenPNWithoutItemsFromRequest(tenderFromRequest = data.tender)

            //VR-3.8.10(CN on PN) Lots (tender.lots) -> VR-3.6.9(CN)
            checkLotIdsAsRelatedLotInItems(
                lotsIdsFromRequest = lotsIdsFromRequest,
                itemsFromRequest = data.tender.items
            )
            //VR-3.8.12(CN on PN) Lot.ID -> VR-3.1.14(CN)
            checkLotIdFromRequest(lotsFromRequest = data.tender.lots)
            /** End check Lots */

            /** Begin check Items */
            //VR-3.8.9(CN on PN) "Quantity" (item) -> VR-3.6.11(CN)
            checkQuantityInItems(itemsFromRequest = data.tender.items)

            //VR-3.8.11(CN on PN) Items (tender.Items) -> VR-3.6.8(CN)
            checkRelatedLotInItemsFromRequest(
                lotsIdsFromRequest = lotsIdsFromRequest,
                itemsFromRequest = data.tender.items
            )

            //VR-3.8.13(CN on PN) Item.ID -> VR-3.1.15(CN)
            checkItemIdFromRequest(itemsFromRequest = data.tender.items)
            /** End check Items */

            /** Begin check Tender */
            //VR-3.8.4(CN on PN) "Value" (tender)
            val tenderValue = calculateTenderValueFromLots(lotsFromRequest = data.tender.lots)
            checkTenderValue(tenderValue.amount, pnEntity.planning.budget)

            //VR-3.8.6(CN on PN)  "Contract Period"(Tender) -> VR-3.6.10(CN)
            checkContractPeriodInTender(
                lotsFromRequest = data.tender.lots,
                budgetBreakdownsFromPN = pnEntity.planning.budget.budgetBreakdowns
            )
            /** End check Tender */

            /** Begin check Auctions */
            //VR-1.0.1.7.7
            checkAuctionsAreRequired(
                context = context,
                data = data,
                mainProcurementCategory = pnEntity.tender.mainProcurementCategory
            )
            /** End check Auctions */

            /** Begin check Documents*/
            //VR-3.8.7(CN on PN)  "Related Lots"(documents) -> VR-3.6.12(CN)
            checkRelatedLotsInDocumentsFromRequestWhenPNWithoutItems(
                lotsIdsFromRequest = lotsIdsFromRequest,
                documentsFromRequest = data.tender.documents
            )
            /** End check Documents */
        } else {
            /** Begin check Lots*/
            //VR-3.8.16 "Contract Period" (Lot)
            checkContractPeriodInLotsFromRequestWhenPNWithItems(
                tenderPeriodEndDate = data.tender.tenderPeriod.endDate,
                lotsFromPN = pnEntity.tender.lots
            )
            /** End check Lots */

            /** Begin check Auctions*/
            //VR-3.8.15 electronicAuctions.details
            checkAuctionsAreRequired(
                context = context,
                data = data,
                mainProcurementCategory = pnEntity.tender.mainProcurementCategory
            )
            /** End check Auctions */

            /** Begin check Documents*/
            //VR-3.8.17(CN on PN)  "Related Lots"(documents) -> VR-3.7.13(Update CNEntity)
            val lotsIdsFromPN = pnEntity.tender.lots.toSetBy { it.id }
            checkRelatedLotsInDocumentsFromRequestWhenPNWithItems(
                lotsIdsFromPN = lotsIdsFromPN,
                documentsFromRequest = data.tender.documents
            )
            /** End check Documents */
        }

        return CheckedCnOnPn(requireAuction = data.tender.electronicAuctions != null)
    }

    fun createCnOnPn(context: CreateCnOnPnContext, data: CnOnPnRequest): CnOnPnResponse {
        val tenderProcessEntity = tenderProcessDao.getByCpIdAndStage(context.cpid, context.previousStage)
            ?: throw ErrorException(DATA_NOT_FOUND)

        val pnEntity: PNEntity = toObject(PNEntity::class.java, tenderProcessEntity.jsonData)

        val tender: CNEntity.Tender = if (pnEntity.tender.items.isEmpty())
            createTenderBasedPNWithoutItems(request = data, pnEntity = pnEntity)
        else
            createTenderBasedPNWithItems(request = data, pnEntity = pnEntity)

        val cnEntity = CNEntity(
            ocid = pnEntity.ocid,
            planning = planning(pnEntity), //BR-3.8.1
            tender = tender
        )

        tenderProcessDao.save(
            TenderProcessEntity(
                cpId = context.cpid,
                token = tenderProcessEntity.token,
                stage = context.stage,
                owner = tenderProcessEntity.owner,
                createdDate = context.startDate.toDate(),
                jsonData = toJson(cnEntity)
            )
        )

        return getResponse(cnEntity, tenderProcessEntity.token)
    }

    /**
     * VR-3.8.1 identifier token
     *
     * eAccess проверяет что найденный по token из запароса Planning Notice содержит tender.ID,
     * значение которого равно занчению параметра identifier из запроса.
     */
    private fun checkToken(tokenFromRequest: String, entity: TenderProcessEntity) {
        if (entity.token.toString() != tokenFromRequest)
            throw ErrorException(error = INVALID_TOKEN)
    }

    /**
     * VR-3.8.2 owner
     *
     * eAccess проверяет соответствие owner связанного PNEntity (выбранного из БД) и owner,
     * полученного в параметре запроса (Id platform).
     */
    private fun checkOwner(ownerFromRequest: String, entity: TenderProcessEntity) {
        if (entity.owner != ownerFromRequest)
            throw ErrorException(error = INVALID_OWNER)
    }

    /**
     * VR-3.8.3(CN on PN) Documents ->  VR-3.6.1(CN)
     *                              ->  VR-3.7.3(CN)
     *
     * Checks the uniqueness of all documents.ID from Request;
     * IF there is NO repeated value in list of documents.ID values from Request, validation is successful;
     * ELSE eAccess throws Exception: "Invalid documents IDs";
     *
     * VR-3.6.1(CN)
     * eAccess валидирует наличие секции Documents (tender/Documents) в секции Tender запроса.
     * Производится проверка, что "documentType" (tender.Documents.documentType) каждого объекта секции Documents
     * запроса равен одному из значений из списка
     *
     * VR-3.7.3(CN)
     * eAccess проверяет, что все Document.ID документов сохраненной версии тендера имеют соответствие
     * в массиве Documents из запроса.
     */
    private fun checkDocuments(
        documentsFromRequest: List<CnOnPnRequest.Tender.Document>,
        documentsFromPN: List<PNEntity.Tender.Document>?
    ) {
        val uniqueIdsDocumentsFromRequest: Set<String> = documentsFromRequest.toSetBy { it.id }
        if (uniqueIdsDocumentsFromRequest.size != documentsFromRequest.size)
            throw ErrorException(INVALID_DOCS_ID)

        documentsFromPN?.toSetBy { it.id }
            ?.forEach { id ->
                if (id !in uniqueIdsDocumentsFromRequest) {
                    throw ErrorException(
                        error = INVALID_DOCS_ID,
                        message = "The request is missing a document with id '$id'"
                    )
                }
            }
    }

    /**
     * VR-1.0.1.10.1
     *
     * eAccess compares procuringEntity.ID related to saved PN || CN from DB and procuringEntity.ID from Request:
     * IF [procuringEntity.ID value in DB ==  (equal to) procuringEntity.ID from Request] then: validation is successful; }
     * else {  eAccess throws Exception: "Invalid identifier of procuring entity";}
     *
     */
    private fun checkProcuringEntityIdentifier(
        procuringEntityRequest: CnOnPnRequest.Tender.ProcuringEntity,
        procuringEntityDB: PNEntity.Tender.ProcuringEntity
    ) {
        if (procuringEntityDB.id != procuringEntityRequest.id) throw ErrorException(
            error = INVALID_PROCURING_ENTITY,
            message = "Invalid identifier of procuring entity. " +
                "Request.procuringEntity.id (=${procuringEntityRequest.id})  != " +
                "DB.procuringEntity.id (=${procuringEntityRequest}). "
        )
    }

    /**
     * VR-1.0.1.10.2
     *
     * eAccess checks the avaliability of at least one procuringEntity.Persones object in array  from Request:
     * IF [there is at least one Persones object in Request] then validation is successful; }
     * else { eAccess throws Exception: "At least one Person should be added"; }
     *
     *
     * VR-1.0.1.10.3
     * eAccess checks the uniqueness of all Persones.identifier.ID values from every object of Persones array of Request:
     * IF [there is NO repeated values of identifier.ID in Request] then validation is successful; }
     * else { eAccess throws Exception: "Persones objects should be unique in Request"; }
     *
     *
     * VR-1.0.1.10.6
     *
     * eAccess checks the availability of one Persones object with one businessFunctions object
     * where persones.businessFunctions.type == "authority" in Persones array from Request:
     * IF [there is Persones object with businessFunctions object where type == "authority"] then validation is successful; }
     * else { eAccess throws Exception: "Authority person shoud be specified in Request"; }
     *
     */
    private fun checkProcuringEntityPersones(
        procuringEntityRequest: CnOnPnRequest.Tender.ProcuringEntity
    ) {
        if (procuringEntityRequest.persones.isEmpty()) throw ErrorException(
            error = INVALID_PROCURING_ENTITY,
            message = "At least one Person should be added. "
        )

        val personesIdentifier = procuringEntityRequest.persones.map { it.identifier.id }
        val personesIdentifierUnique = personesIdentifier.toSet()
        if (personesIdentifier.size != personesIdentifierUnique.size) throw ErrorException(
            error = INVALID_PROCURING_ENTITY,
            message = "Persones objects should be unique in Request. "
        )

        val authorityPersones = procuringEntityRequest.persones.asSequence()
            .flatMap { it.businessFunctions.asSequence() }
            .filter { it.type == BusinessFunctionType.AUTHORITY }
            .toList()

        if (authorityPersones.isEmpty()) throw ErrorException(
            error = INVALID_PROCURING_ENTITY,
            message = "Authority person should be specified in Request. "
        )
        if (authorityPersones.size > 1) throw ErrorException(
            error = INVALID_PROCURING_ENTITY,
            message = "Only one person should be specified as authority. "
        )
    }

    /**
     * VR-1.0.1.10.4
     *
     * eAccess checks the avaliability of at least one persones.businessFunctions object in businessFunctions array  from Request:
     * IF [there is at least one businessFunctions object in appropriate Persones object] then validation is successful; }
     * else { eAccess throws Exception: "At least one businessFunctions detaluzation should be added"; }
     *
     *
     * VR-1.0.1.10.5
     *
     * eAccess checks the uniqueness of all Persones.businessFunctions.ID values from every object of businessFunctions array of Request:
     * IF [there is NO repeated values of businessFunctions.ID] then validation is successful; }
     * else { eAccess throws Exception: "businessFunctions objects should be unique in every Person from Request"; }
     *
     */
    private fun checkPersonesBusinessFunctions(
        procuringEntityRequest: CnOnPnRequest.Tender.ProcuringEntity
    ) {
        fun detalizationError(): Nothing = throw ErrorException(
            error = INVALID_PROCURING_ENTITY,
            message = "At least one businessFunctions detalization should be added. "
        )

        fun uniquenessError(): Nothing = throw ErrorException(
            error = INVALID_PROCURING_ENTITY,
            message = "businessFunctions objects should be unique in every Person from Request. "
        )

        procuringEntityRequest.persones.map { it.businessFunctions }
            .forEach { businessfunctions ->
                if (businessfunctions.isEmpty()) detalizationError()
                if (businessfunctions.toSetBy { it.id }.size != businessfunctions.size) uniquenessError()
            }
    }

    /**
     * VR-1.0.1.10.7
     *
     * eAccess compares businessFunctions.period.startDate and startDate from the context of Request:
     * IF [businessFunctions.period.startDate <= (less || equal to) startDate from Request] then: validation is successful; }
     * else {  eAccess throws Exception: "Invalid period in bussiness function specification"; }
     *
     */
    private fun checkBusinessFunctionPeriod(
        procuringEntityRequest: CnOnPnRequest.Tender.ProcuringEntity,
        context: CheckCnOnPnContext
    ) {
        fun dateError(): Nothing = throw ErrorException(
            error = INVALID_PROCURING_ENTITY,
            message = "Invalid period in bussiness function specification. "
        )

        procuringEntityRequest.persones.flatMap { it.businessFunctions }
            .forEach { if (it.period.startDate > context.startDate) dateError() }
    }

    /**
     * VR-1.0.1.2.1
     *
     * eAccess compares businessFunctions.period.startDate and startDate from the context of Request:
     * IF [businessFunctions.period.startDate <= (less || equal to) startDate from Request] then: validation is successful; }
     * else {  eAccess throws Exception: "Invalid period in bussiness function specification"; }
     *
     *
     * VR-1.0.1.2.7
     *
     * eAccess checks the avaliability of at least one tender.documents || bussinessFunctions.documents object in array from Request:
     * IF [there is at least one Document object in Request] then validation is successful; }
     * else { eAccess throws Exception: "At least one document should be added"; }
     *
     *
     * VR-1.0.1.2.8
     *
     * eAccess checks documents.documentType values in all Documents object from Request;
     * IF document.documentType == oneOf bussinesFunctionsDocumentTupeEnum value (link), validation is successful; }
     * else {  eAccess throws Exception: "Invalid document type"; }
     */
    private fun checkBusinessFunctionDocuments(
        procuringEntityRequest: CnOnPnRequest.Tender.ProcuringEntity
    ) {

        procuringEntityRequest.persones.flatMap { it.businessFunctions }
            .forEach {
                it.documents?.let { documents ->
                    if (documents.isEmpty() ) throw ErrorException(
                        error = INVALID_PROCURING_ENTITY,
                        message = "At least one document should be added. "
                    )

                    val actualIds = documents.map { it.id }
                    val uniqueIds = actualIds.toSet()

                    if (actualIds.size != uniqueIds.size) throw ErrorException(
                        error = INVALID_PROCURING_ENTITY,
                        message = "Invalid documents IDs. Ids not unique [${actualIds}]. "
                    )

                    documents.forEach {
                        when (it.documentType) {
                            BusinessFunctionDocumentType.REGULATORY_DOCUMENT -> Unit
                            else -> throw ErrorException(
                                error = INVALID_DOCUMENT_TYPE,
                                message = "BusinessFucntion type ${it.documentType.value} is not allowed for this operation. "
                            )
                        }
                    }
                }
            }
    }

    /**
     * VR-3.8.4(CN on PN) "Value" (tender)
     *
     * eAccess проверяет, что "Value" (tender.value.amount), полученное по BR-3.8.14(CN),
     * меньше / ровно значения поля «Budget Value» (budget.amount.amount) from DB.
     */
    private fun checkTenderValue(tenderValueAmount: BigDecimal, budget: PNEntity.Planning.Budget) {
        if (tenderValueAmount > budget.amount.amount)
            throw ErrorException(
                error = INVALID_TENDER_AMOUNT,
                message = "The amount of the tender [$tenderValueAmount] more that the amount of the budget [${budget.amount.amount}]."
            )
    }

    /**
     * VR-3.8.5(CN on PN)  "Currency" (lot)
     *
     * eAccess проверяет, что значение "Currency" (tender.lot.value.currency)
     * from Request == "Currency" (budget.amount.currency) from saved PNEntity.
     */
    private fun checkCurrencyInLotsFromRequest(
        lotsFromRequest: List<CnOnPnRequest.Tender.Lot>,
        budgetFromPN: PNEntity.Planning.Budget
    ) {
        lotsFromRequest.forEach { lot ->
            if (lot.value.currency != budgetFromPN.amount.currency)
                throw ErrorException(
                    error = INVALID_LOT_CURRENCY,
                    message = "Lot with id: '${lot.id}' contains invalid currency (lot currency: '${lot.value.currency}', budget amount currency: '${budgetFromPN.amount.currency}')"
                )
        }
    }

    /**
     * VR-3.8.6(CN on PN)  "Contract Period"(Tender) -> VR-3.6.10(CN)
     *
     * VR-3.6.10(CN)	"Contract Period" (Tender)
     * eAccess проверяет, что значение ContractPeriod.StartDate (tender/contractPeriod/startDate),
     * определенное по правилу BR-3.6.31, -  меньше или равно каждому значению budgetBreakdown.period.endDate
     * AND ContractPeriod.EndDate (tender/contractPeriod/endDate) - больше или равен каждому значению budgetBreakdown.period.startDate
     * добавляемых FS:
     *
     * tender.contractPeriod.startDate  <= planning.budget.budgetBreakdown.period.endDate
     * tender.contractPeriod.endDate  >= planning.budget.budgetBreakdown.period.startDate
     *
     *Пример:
     * tender.contractPeriod.startDate = 10.06.2017 AND tender.contractPeriod.endDate = 30.10.2017
     * Period of budgetBreakdown1 [01.06.2017 - 10.08.2017] - budgetBreakdown is OK
     * Period of budgetBreakdown2 [31.10.2017 - 30.11.2017] - budgetBreakdown isn't OK
     * Period of budgetBreakdown3 [01.01.2017 - 09.06.2017] - budgetBreakdown isn't OK
     * Period of budgetBreakdown4 [03.03.2017 - 10.06.2017] - budgetBreakdown is OK
     *
     * BR-3.6.31(CN)	"Contract Period" (Tender)
     * eAccess определяет "Contract Period: Start Date" (tender.contractPeriod.startDate) == наиболее раннему значению
     * из полей "Contract Period: Start Date" (tender.lots.contractPeriod.startDate)
     * всех добавленных объектов секции Lots запроса.
     *
     * eAccess определяет "Contract Period: End Date" (tender/contractPeriod/endDate) == наиболее позднему значению
     * из полей "Contract Period: End Date" (tender/lots/contractPeriod/endDate)
     * всех добавленных объектов секции Lots запроса.
     */
    private fun checkContractPeriodInTender(
        lotsFromRequest: List<CnOnPnRequest.Tender.Lot>,
        budgetBreakdownsFromPN: List<PNEntity.Planning.Budget.BudgetBreakdown>
    ) {
        val tenderContractPeriod = calculationTenderContractPeriod(lotsFromRequest)
        checkContractPeriodInTender(tenderContractPeriod, budgetBreakdownsFromPN)
    }

    private fun checkContractPeriodInTender(
        tenderContractPeriod: CNEntity.Tender.ContractPeriod,
        budgetBreakdownsFromPN: List<PNEntity.Planning.Budget.BudgetBreakdown>
    ) {
        budgetBreakdownsFromPN.forEach { budgetBreakdown ->
            if (tenderContractPeriod.startDate > budgetBreakdown.period.endDate)
                throw ErrorException(
                    error = INVALID_LOT_CONTRACT_PERIOD,
                    message = "The start date of the tender contract period [${tenderContractPeriod.startDate}] after than the end date of the budget breakdown period [${budgetBreakdown.period.endDate}]"
                )
            if (tenderContractPeriod.endDate < budgetBreakdown.period.startDate)
                throw ErrorException(
                    error = INVALID_LOT_CONTRACT_PERIOD,
                    message = "The end date of the tender contract period [${tenderContractPeriod.endDate}] before than the start date of the budget breakdown period [${budgetBreakdown.period.startDate}]"
                )
        }
    }

    /**
     * VR-3.8.7(CN on PN)  "Related Lots"(documents) -> VR-3.6.12(CN)
     *
     * VR-3.6.12 "Related Lots" (documents)
     * Access проверяет, что значения указанные в поле relatedLots (document.relatedLots) каждого объекта
     * секции Documents имеют соответствие в списке значений tender.lots.id.
     */
    private fun checkRelatedLotsInDocumentsFromRequestWhenPNWithoutItems(
        lotsIdsFromRequest: Set<String>,
        documentsFromRequest: List<CnOnPnRequest.Tender.Document>
    ) {
        documentsFromRequest.forEach { document ->
            document.relatedLots?.forEach { relatedLot ->
                if (relatedLot !in lotsIdsFromRequest)
                    throw ErrorException(INVALID_DOCS_RELATED_LOTS)
            }
        }
    }

    /**
     * VR-3.8.8(CN on PN)  "Contract Period" (Lot) -> VR-3.6.7(CN)
     *
     * VR-3.6.7 "Contract Period" (Lot)
     * eAccess checks startDate && endDate values:
     *
     * IF startDate && endDate value are present in calendar of current year, validation is successful;
     * ELSE (startDate && endDate value are not found in calendar) eAccess throws Exception: "Date is not exist";
     *
     * eAccess проверяет, что значение "Contract Period: Start Date" (tender/lots/contractPeriod/startDate)
     * является более ранним по сравнению с "Contract Period: End Date" (tender/lots/contractPeriod/endDate)
     * в данном объекте секции Lots.
     *
     * eAccess проверяет, что значение "Contract Period: End Date" (tender/lots/contractPeriod/endDate)
     * является более поздним по сравнению с "Contract Period: Start Date" (tender/lots/contractPeriod/startDate)
     * в данном объекте секции Lots.
     *
     * eAccess analyzes pmd value from Request:
     * IF pmd == "OT" || "SV" || "MV", eAccess checks lot.contractPeriod.startDate in every Lot object from Request:
     *      IF value of lot.contractPeriod.startDate from Request > (later than) value of tenderPeriod.endDate
     *      from Request, validation is successful;
     *      ELSE eAccess throws Exception;
     *
     * IF (pmd == "DA" || "NP" || "OP") { eAccess checks lot.contractPeriod.startDate in every Lot object from Request:
     *      IF value of lot.contractPeriod.startDate from Request > (later than) value of startDate from
     *      the context of Request, validation is successful;
     *      ELSE eAccess throws Exception;
     */
    private fun checkContractPeriodInLotsWhenPNWithoutItemsFromRequest(tenderFromRequest: CnOnPnRequest.Tender) {
        val tenderPeriodEndDate = tenderFromRequest.tenderPeriod.endDate
        tenderFromRequest.lots.forEach { lot ->
            checkRangeContractPeriodInLotFromRequest(lot)
            if (lot.contractPeriod.startDate <= tenderPeriodEndDate)
                throw ErrorException(
                    error = INVALID_LOT_CONTRACT_PERIOD,
                    message = "The start date [${lot.contractPeriod.startDate}] of the contract period of the lot [${lot.id}] before or eq that the end date of the tender period [$tenderPeriodEndDate]."
                )
        }
    }

    private fun checkRangeContractPeriodInLotFromRequest(lot: CnOnPnRequest.Tender.Lot) {
        if (lot.contractPeriod.startDate >= lot.contractPeriod.endDate)
            throw ErrorException(INVALID_LOT_CONTRACT_PERIOD)
    }

    /**
     * VR-3.8.9(CN on PN) "Quantity" (item) -> VR-3.6.11(CN)
     *
     * VR-3.6.11 "Quantity" (item)
     * eAccess проверяет, что значению "Quantity" (tender/items/quantity) каждого объекта секции Items больше нуля.
     */
    private fun checkQuantityInItems(itemsFromRequest: List<CnOnPnRequest.Tender.Item>) {
        itemsFromRequest.forEach { item ->
            if (item.quantity <= BigDecimal.ZERO)
                throw ErrorException(ErrorType.INVALID_ITEMS_QUANTITY)
        }
    }

    /**
     * VR-3.8.10(CN on PN) Lots (tender.lots) -> VR-3.6.9(CN)
     *
     * VR-3.6.9	Lots
     * eAccess performs next steps:
     * Checks the quantity of Lot object in Request:
     *      IF quantity of Lot object in Request > 0, validation is successful;
     *      ELSE eAccess throws Exception;
     *
     * Analyzes Lot.ID from Request:
     *      IF all lot.ID from Request are presented in list of values item.relatedLot from Request (at least once),
     *      validation is successful;
     *      ELSE eAccess throws Exception;
     */
    private fun checkLotIdsAsRelatedLotInItems(
        lotsIdsFromRequest: Set<String>,
        itemsFromRequest: List<CnOnPnRequest.Tender.Item>
    ) {
        if (lotsIdsFromRequest.isEmpty())
            throw ErrorException(ErrorType.EMPTY_LOTS)

        val itemsRelatedLots: Set<String> = itemsFromRequest.toSetBy { it.relatedLot }
        lotsIdsFromRequest.forEach { lotId ->
            if (lotId !in itemsRelatedLots)
                throw ErrorException(
                    error = ErrorType.LOT_ID_NOT_MATCH_TO_RELATED_LOT_IN_ITEMS,
                    message = ""
                )
        }
    }

    /**
     * VR-3.8.11(CN on PN) Items (tender.Items) -> VR-3.6.8(CN)
     *
     * VR-3.6.8 (CN)	Items
     * eAccess проверяет, что используется также Lots section (tender/lots).
     *
     * eAccess проверяет, что значению "Related Lot" (tender/items/relatedLot)
     * каждого объекта секции Items соответствует объект секции Lots по полю "Id" (tender/lots/id).
     */
    private fun checkRelatedLotInItemsFromRequest(
        lotsIdsFromRequest: Set<String>,
        itemsFromRequest: List<CnOnPnRequest.Tender.Item>
    ) {
        itemsFromRequest.forEach { item ->
            val relatedLot = item.relatedLot
            if (relatedLot !in lotsIdsFromRequest)
                throw ErrorException(INVALID_ITEMS_RELATED_LOTS)
        }
    }

    /**
     * VR-3.8.12(CN on PN) Lot.ID -> VR-3.1.14(CN)
     *
     * VR-3.1.14	Lot.ID
     * eAccess analyzes Lot.ID from Request:
     * IF every lot.ID from Request is included once in list from Request, validation is successful;
     * ELSE eAccess throws Exception;
     */
    private fun checkLotIdFromRequest(lotsFromRequest: List<CnOnPnRequest.Tender.Lot>) {
        val idsAreUniques = lotsFromRequest.uniqueBy { it.id }
        if (idsAreUniques.not())
            throw throw ErrorException(LOT_ID_DUPLICATED)
    }

    /**
     * VR-3.8.13(CN on PN) Item.ID -> VR-3.1.15(CN)
     *
     * VR-3.1.15	Item.ID
     * eAccess analyzes item.ID from Request:
     * IF every item.ID from Request is included once in list from Request, validation is successful;
     * ELSE eAccess throws Exception;
     */
    private fun checkItemIdFromRequest(itemsFromRequest: List<CnOnPnRequest.Tender.Item>) {
        val idsAreUniques = itemsFromRequest.uniqueBy { it.id }
        if (idsAreUniques.not())
            throw throw ErrorException(ITEM_ID_IS_DUPLICATED)
    }

    /**
     * VR-3.8.16(CN on PN) "Contract Period" (Lot)
     *
     * eAccess analyzes pmd value from Request:
     *
     * IF pmd == "OT" || "SV" || "MV", eAccess checks lot.contractPeriod.startDate in every Lot object from DB:
     *   IF value of lot.contractPeriod.startDate from DB > (later than) value of tenderPeriod.endDate
     *   from Request, validation is successful;
     *   ELSE eAccess throws Exception;
     *
     * IF (pmd == "DA" || "NP" || "OP") { eAccess checks lot.contractPeriod.startDate in every Lot object from DB:
     *   IF value of lot.contractPeriod.startDate from DB > (later than) value of startDate
     *   from the context of Request, validation is successful;
     *   ELSE eAccess throws Exception;
     */
    private fun checkContractPeriodInLotsFromRequestWhenPNWithItems(
        tenderPeriodEndDate: LocalDateTime,
        lotsFromPN: List<PNEntity.Tender.Lot>
    ) {
        lotsFromPN.forEach { lot ->
            if (lot.contractPeriod.startDate <= tenderPeriodEndDate)
                throw ErrorException(
                    error = INVALID_LOT_CONTRACT_PERIOD,
                    message = "The start date [${lot.contractPeriod.startDate}] of the contract period of the lot [${lot.id}] less or eq that the tender period end date [$tenderPeriodEndDate]. "
                )
        }
    }

    /**
     * VR-3.8.17(CN on PN)  "Related Lots"(documents) -> VR-3.7.13(Update CNEntity)
     *
     * VR-3.6.12 "Related Lots" (documents)
     * Access проверяет, что значения указанные в поле relatedLots (document.relatedLots) каждого объекта
     * секции Documents имеют соответствие в списке значений tender.lots.id.
     */
    private fun checkRelatedLotsInDocumentsFromRequestWhenPNWithItems(
        lotsIdsFromPN: Set<String>,
        documentsFromRequest: List<CnOnPnRequest.Tender.Document>
    ) {
        documentsFromRequest.forEach { document ->
            document.relatedLots?.forEach { relatedLot ->
                if (relatedLot !in lotsIdsFromPN)
                    throw ErrorException(
                        error = INVALID_DOCS_RELATED_LOTS,
                        message = "The document from request with id '${document.id}' contains invalid related lot '$relatedLot'. Valid lot ids: $lotsIdsFromPN."
                    )
            }
        }
    }

    /**
     * VR-1.0.1.7.7
     */
    private fun checkAuctionsAreRequired(
        context: CheckCnOnPnContext,
        data: CnOnPnRequest,
        mainProcurementCategory: MainProcurementCategory
    ) {
        val isAuctionRequired = rulesService.isAuctionRequired(
            context.country,
            context.pmd,
            mainProcurementCategory
        )

        if (isAuctionRequired) {
            val procurementMethodModalities = data.tender.procurementMethodModalities
            if (procurementMethodModalities == null || procurementMethodModalities.isEmpty())
                throw ErrorException(INVALID_PMM)

            val electronicAuctions = data.tender.electronicAuctions
            if (electronicAuctions == null || electronicAuctions.details.isEmpty())
                throw ErrorException(ErrorType.INVALID_AUCTION_IS_EMPTY)
        }
    }

    /**
     * VR-3.8.18 Status (tender)
     *
     * eAccess analyzes tender.status value from DB:
     * IF tender.status in DB == "planning", validation is successful;
     * ELSE (tender.status in DB != "planning") eAccess throws Exception: "Planning Notice can not be used";
     */
    private fun checkTenderStatus(pnEntity: PNEntity) {
        if (pnEntity.tender.status == TenderStatus.UNSUCCESSFUL)
            throw ErrorException(
                error = ErrorType.TENDER_IN_UNSUCCESSFUL_STATUS,
                message = "The tender is unsuccessful."
            )
    }

    /** Begin Business Rules */
    private fun createTenderBasedPNWithoutItems(
        request: CnOnPnRequest,
        pnEntity: PNEntity
    ): CNEntity.Tender {
        //BR-3.6.5
        val relatedTemporalWithPermanentLotId: Map<String, String> = generatePermanentLotId(request.tender.lots)
        val relatedTemporalWithPermanentItemId: Map<String, String> = generatePermanentItemId(request.tender.items)

        /** Begin BR-3.8.3 */
        val classification: CNEntity.Tender.Classification =
            classificationFromRequest(classificationFromRequest = request.tender.classification!!)
        val lots: List<CNEntity.Tender.Lot> = convertRequestLots(request.tender, relatedTemporalWithPermanentLotId)
        val items: List<CNEntity.Tender.Item> =
            convertRequestItems(
                request.tender.items,
                relatedTemporalWithPermanentLotId,
                relatedTemporalWithPermanentItemId
            )
        /** End BR-3.8.3 */

        val rawCriteria = criteriaFromRequest(criteriaFromRequest = request.tender.criteria)
        val conversions = conversionsFromRequest(conversionsFromRequest = request.tender.conversions)
        if ((rawCriteria == null) && (conversions != null))
            throw ErrorException(ErrorType.CONVERSIONS_IS_EMPTY)

        val criteria = rawCriteria?.let {
            convertRequestCriteria(
                tender = request.tender,
                relatedTemporalWithPermanentItemId = relatedTemporalWithPermanentItemId,
                relatedTemporalWithPermanentLotId = relatedTemporalWithPermanentLotId
            )
        }

        /** Begin BR-3.8.4 */
        //BR-3.8.14 -> BR-3.6.30
        val value: CNEntity.Tender.Value = calculateTenderValueFromLots(request.tender.lots)
        //BR-3.8.15 -> BR-3.6.31
        val contractPeriod: CNEntity.Tender.ContractPeriod = calculationTenderContractPeriod(lots = request.tender.lots)
        /** End BR-3.8.4 */

        //BR-3.8.5 -> BR-3.6.5
        val electronicAuctions: CNEntity.Tender.ElectronicAuctions? = convertElectronicAuctionsFromRequest(
            tenderFromRequest = request.tender,
            relatedTemporalWithPermanentLotId = relatedTemporalWithPermanentLotId
        )

        //BR-3.8.18 -> BR-3.7.13
        val updatedDocuments: List<CNEntity.Tender.Document> = updateDocuments(
            documentsFromRequest = request.tender.documents,
            documentsFromDB = pnEntity.tender.documents ?: emptyList(),
            relatedTemporalWithPermanentLotId = relatedTemporalWithPermanentLotId
        )

        return tender(
            request = request,
            pnEntity = pnEntity,
            classification = classification,
            criteria = criteria,
            conversions = conversions,
            lots = lots,
            items = items,
            value = value,
            contractPeriod = contractPeriod,
            electronicAuctions = electronicAuctions,
            updatedDocuments = updatedDocuments
        )
    }

    private fun createTenderBasedPNWithItems(
        request: CnOnPnRequest,
        pnEntity: PNEntity
    ): CNEntity.Tender {
        /** Begin BR-3.8.3 */
        val classification: CNEntity.Tender.Classification =
            classificationFromPNToCN(classificationFromPN = pnEntity.tender.classification)
        val lots: List<CNEntity.Tender.Lot> = lotsFromPNToCN(lotsFromPN = pnEntity.tender.lots)
        val items: List<CNEntity.Tender.Item> = itemsFromPNToCN(itemsFromPN = pnEntity.tender.items)
        /** End BR-3.8.3 */

        val criteria = criteriaFromRequest(criteriaFromRequest = request.tender.criteria)
        val conversions = conversionsFromRequest(conversionsFromRequest = request.tender.conversions)
        if ((criteria == null) && (conversions != null)) throw ErrorException(ErrorType.CONVERSIONS_IS_EMPTY)

        /** Begin BR-3.8.4 */
        val value: CNEntity.Tender.Value = pnEntity.tender.value.let {
            CNEntity.Tender.Value(
                amount = it.amount,
                currency = it.currency
            )
        }
        val contractPeriod: CNEntity.Tender.ContractPeriod = pnEntity.tender.contractPeriod!!.let {
            CNEntity.Tender.ContractPeriod(
                startDate = it.startDate,
                endDate = it.endDate
            )
        }
        /** End BR-3.8.4 */

        //BR-3.8.5 -> BR-3.6.5
        val electronicAuctions: CNEntity.Tender.ElectronicAuctions? = convertElectronicAuctionsFromRequest(
            tenderFromRequest = request.tender
        )

        //BR-3.8.18 -> BR-3.7.13
        val updatedDocuments: List<CNEntity.Tender.Document> = updateDocuments(
            documentsFromRequest = request.tender.documents,
            documentsFromDB = pnEntity.tender.documents ?: emptyList(),
            relatedTemporalWithPermanentLotId = emptyMap()
        )

        return tender(
            request = request,
            pnEntity = pnEntity,
            classification = classification,
            criteria = criteria,
            conversions = conversions,
            lots = lots,
            items = items,
            value = value,
            contractPeriod = contractPeriod,
            electronicAuctions = electronicAuctions,
            updatedDocuments = updatedDocuments
        )
    }

    private fun planning(pnEntity: PNEntity): CNEntity.Planning {
        return CNEntity.Planning(
            rationale = pnEntity.planning.rationale,
            budget = CNEntity.Planning.Budget(
                description = pnEntity.planning.budget.description,
                amount = pnEntity.planning.budget.amount.let {
                    CNEntity.Planning.Budget.Amount(
                        amount = it.amount,
                        currency = it.currency
                    )
                },
                isEuropeanUnionFunded = pnEntity.planning.budget.isEuropeanUnionFunded,
                budgetBreakdowns = pnEntity.planning.budget.budgetBreakdowns.map { budgetBreakdown ->
                    CNEntity.Planning.Budget.BudgetBreakdown(
                        id = budgetBreakdown.id,
                        description = budgetBreakdown.description,
                        amount = budgetBreakdown.amount.let {
                            CNEntity.Planning.Budget.BudgetBreakdown.Amount(
                                amount = it.amount,
                                currency = it.currency
                            )
                        },
                        period = budgetBreakdown.period.let {
                            CNEntity.Planning.Budget.BudgetBreakdown.Period(
                                startDate = it.startDate,
                                endDate = it.endDate
                            )
                        },
                        sourceParty = budgetBreakdown.sourceParty.let {
                            CNEntity.Planning.Budget.BudgetBreakdown.SourceParty(
                                name = it.name,
                                id = it.id
                            )
                        },
                        europeanUnionFunding = budgetBreakdown.europeanUnionFunding?.let {
                            CNEntity.Planning.Budget.BudgetBreakdown.EuropeanUnionFunding(
                                projectIdentifier = it.projectIdentifier,
                                projectName = it.projectName,
                                uri = it.uri
                            )
                        }
                    )
                }
            )
        )
    }

    private fun tender(
        request: CnOnPnRequest,
        pnEntity: PNEntity,
        classification: CNEntity.Tender.Classification,
        criteria: List<CNEntity.Tender.Criteria>?,
        conversions: List<CNEntity.Tender.Conversion>?,
        lots: List<CNEntity.Tender.Lot>,
        items: List<CNEntity.Tender.Item>,
        value: CNEntity.Tender.Value,
        contractPeriod: CNEntity.Tender.ContractPeriod,
        electronicAuctions: CNEntity.Tender.ElectronicAuctions?,
        updatedDocuments: List<CNEntity.Tender.Document>
    ): CNEntity.Tender {
        /** Begin BR-3.8.8(CN on PN) Status StatusDetails (tender) -> BR-3.6.2(CN)*/
        val status = TenderStatus.ACTIVE
        val statusDetails: TenderStatusDetails = TenderStatusDetails.CLARIFICATION
        /** End BR-3.8.8(CN on PN) Status StatusDetails (tender) -> BR-3.6.2(CN)*/

        return CNEntity.Tender(
            id = pnEntity.tender.id, //BR-3.8.1
            /** Begin BR-3.8.8 -> BR-3.6.2*/
            status = status,
            statusDetails = statusDetails,
            /** End BR-3.8.8 -> BR-3.6.2*/

            classification = classification,
            title = pnEntity.tender.title, //BR-3.8.1
            description = pnEntity.tender.description, //BR-3.8.1
            //BR-3.8.1
            acceleratedProcedure = pnEntity.tender.acceleratedProcedure.let {
                CNEntity.Tender.AcceleratedProcedure(
                    isAcceleratedProcedure = it.isAcceleratedProcedure
                )
            },
            //BR-3.8.1
            designContest = pnEntity.tender.designContest.let {
                CNEntity.Tender.DesignContest(
                    serviceContractAward = it.serviceContractAward
                )
            },
            //BR-3.8.1
            electronicWorkflows = pnEntity.tender.electronicWorkflows.let {
                CNEntity.Tender.ElectronicWorkflows(
                    useOrdering = it.useOrdering,
                    usePayment = it.usePayment,
                    acceptInvoicing = it.acceptInvoicing
                )
            },
            //BR-3.8.1
            jointProcurement = pnEntity.tender.jointProcurement.let {
                CNEntity.Tender.JointProcurement(
                    isJointProcurement = it.isJointProcurement
                )
            },
            //BR-3.8.1
            procedureOutsourcing = pnEntity.tender.procedureOutsourcing.let {
                CNEntity.Tender.ProcedureOutsourcing(
                    procedureOutsourced = it.procedureOutsourced
                )
            },
            //BR-3.8.1
            framework = pnEntity.tender.framework.let {
                CNEntity.Tender.Framework(
                    isAFramework = it.isAFramework
                )
            },
            //BR-3.8.1
            dynamicPurchasingSystem = pnEntity.tender.dynamicPurchasingSystem.let {
                CNEntity.Tender.DynamicPurchasingSystem(
                    hasDynamicPurchasingSystem = it.hasDynamicPurchasingSystem
                )
            },
            legalBasis = pnEntity.tender.legalBasis, //BR-3.8.1
            procurementMethod = pnEntity.tender.procurementMethod, //BR-3.8.1
            procurementMethodDetails = pnEntity.tender.procurementMethodDetails,//BR-3.8.1
            procurementMethodRationale = request.tender.procurementMethodRationale,
            procurementMethodAdditionalInfo = request.tender.procurementMethodAdditionalInfo,
            mainProcurementCategory = pnEntity.tender.mainProcurementCategory, //BR-3.8.1

            eligibilityCriteria = pnEntity.tender.eligibilityCriteria, //BR-3.8.1

            //BR-3.8.17 -> BR-3.6.22 | VR-3.6.16
            awardCriteria = request.tender.awardCriteria,
<<<<<<< HEAD
            awardCriteriaDetails = request.tender.awardCriteriaDetails,
=======
            awardCriteriaDetails = request.tender.AwardCriteriaDetails,
>>>>>>> 1d1c7254
            tenderPeriod = request.tender.tenderPeriod.let { period ->
                CNEntity.Tender.TenderPeriod(
                    startDate = period.startDate,
                    endDate = period.endDate
                )
            },
            contractPeriod = contractPeriod,
            enquiryPeriod = request.tender.enquiryPeriod.let { period ->
                CNEntity.Tender.EnquiryPeriod(
                    startDate = period.startDate,
                    endDate = period.endDate
                )
            },
            procurementMethodModalities = request.tender.procurementMethodModalities,
            electronicAuctions = electronicAuctions, //BR-3.8.5 -> BR-3.6.5
            //BR-3.8.1
            procuringEntity = pnEntity.tender.procuringEntity.let { procuringEntity ->
                CNEntity.Tender.ProcuringEntity(
                    id = procuringEntity.id,
                    name = procuringEntity.name,
                    identifier = procuringEntity.identifier.let { identifier ->
                        CNEntity.Tender.ProcuringEntity.Identifier(
                            scheme = identifier.scheme,
                            id = identifier.id,
                            legalName = identifier.legalName,
                            uri = identifier.uri
                        )
                    },
                    additionalIdentifiers = procuringEntity.additionalIdentifiers?.map { additionalIdentifier ->
                        CNEntity.Tender.ProcuringEntity.AdditionalIdentifier(
                            scheme = additionalIdentifier.scheme,
                            id = additionalIdentifier.id,
                            legalName = additionalIdentifier.legalName,
                            uri = additionalIdentifier.uri
                        )
                    },
                    address = procuringEntity.address.let { address ->
                        CNEntity.Tender.ProcuringEntity.Address(
                            streetAddress = address.streetAddress,
                            postalCode = address.postalCode,
                            addressDetails = address.addressDetails.let { addressDetails ->
                                CNEntity.Tender.ProcuringEntity.Address.AddressDetails(
                                    country = addressDetails.country.let { country ->
                                        CNEntity.Tender.ProcuringEntity.Address.AddressDetails.Country(
                                            scheme = country.scheme,
                                            id = country.id,
                                            description = country.description,
                                            uri = country.uri
                                        )
                                    },
                                    region = addressDetails.region.let { region ->
                                        CNEntity.Tender.ProcuringEntity.Address.AddressDetails.Region(
                                            scheme = region.scheme,
                                            id = region.id,
                                            description = region.description,
                                            uri = region.uri
                                        )
                                    },
                                    locality = addressDetails.locality.let { locality ->
                                        CNEntity.Tender.ProcuringEntity.Address.AddressDetails.Locality(
                                            scheme = locality.scheme,
                                            id = locality.id,
                                            description = locality.description,
                                            uri = locality.uri
                                        )
                                    }
                                )
                            }
                        )
                    },
                    contactPoint = procuringEntity.contactPoint.let { contactPoint ->
                        CNEntity.Tender.ProcuringEntity.ContactPoint(
                            name = contactPoint.name,
                            email = contactPoint.email,
                            telephone = contactPoint.telephone,
                            faxNumber = contactPoint.faxNumber,
                            url = contactPoint.url
                        )
                    },
                    persones = request.tender.procuringEntity?.let { _procuringEntity ->
                        _procuringEntity.persones.map { person ->
                            CNEntity.Tender.ProcuringEntity.Persone(
                                title = person.title,
                                name = person.name,
                                identifier = CNEntity.Tender.ProcuringEntity.Persone.Identifier(
                                    scheme = person.identifier.scheme,
                                    id = person.identifier.id,
                                    uri = person.identifier.uri
                                ),
                                businessFunctions = person.businessFunctions.map { businessFunction ->
                                    CNEntity.Tender.ProcuringEntity.Persone.BusinessFunction(
                                        id = businessFunction.id,
                                        jobTitle = businessFunction.jobTitle,
                                        type = businessFunction.type,
                                        period = CNEntity.Tender.ProcuringEntity.Persone.BusinessFunction.Period(
                                            startDate = businessFunction.period.startDate
                                        ),
                                        documents = businessFunction.documents?.map { document ->
                                            CNEntity.Tender.ProcuringEntity.Persone.BusinessFunction.Document(
                                                id = document.id,
                                                documentType = document.documentType,
                                                title = document.title,
                                                description = document.description
                                            )
                                        }
                                    )
                                }
                            )
                        }
                    }
                )
            },
            value = value,
            //BR-3.8.1
            lotGroups = pnEntity.tender.lotGroups.map {
                CNEntity.Tender.LotGroup(
                    optionToCombine = it.optionToCombine
                )
            },
            requiresElectronicCatalogue = pnEntity.tender.requiresElectronicCatalogue,
            criteria = criteria,
            conversions = conversions,
            lots = lots, //BR-3.8.3
            items = items, //BR-3.8.3
            submissionMethod = pnEntity.tender.submissionMethod, //BR-3.8.1
            submissionMethodRationale = pnEntity.tender.submissionMethodRationale, //BR-3.8.1
            submissionMethodDetails = pnEntity.tender.submissionMethodDetails, //BR-3.8.1
            documents = updatedDocuments //BR-3.7.13
        )
    }

    /**
     * BR-3.8.5(CN on PN) lot id (tender.lots.id) -> BR-3.6.5
     *
     * eAccess меняет временные "ID" (tender/lot/id) лотов на постоянные.
     * Постоянные "ID" (tender/lot/id) лотов формируются как уникальные для данного контрактного процесса
     * 32-символьные идентификаторы.
     */
    private fun generatePermanentLotId(lots: List<CnOnPnRequest.Tender.Lot>): Map<String, String> {
        return lots.asSequence()
            .map { lot ->
                val permanentId = generationService.generatePermanentLotId() //BR-3.8.6
                lot.id to permanentId
            }
            .toMap()
    }

    private fun generatePermanentItemId(itemsFromRequest: List<CnOnPnRequest.Tender.Item>): Map<String, String> {
        return itemsFromRequest.asSequence()
            .map { item ->
                val permanentId = generationService.generatePermanentItemId()
                item.id to permanentId
            }
            .toMap()
    }

    private fun updateDocuments(
        documentsFromRequest: List<CnOnPnRequest.Tender.Document>,
        documentsFromDB: List<PNEntity.Tender.Document>,
        relatedTemporalWithPermanentLotId: Map<String, String>
    ): List<CNEntity.Tender.Document> {
        return if (documentsFromDB.isNotEmpty()) {
            val documentsFromRequestById: Map<String, CnOnPnRequest.Tender.Document> =
                documentsFromRequest.associateBy { document -> document.id }
            val existsDocumentsById: Map<String, PNEntity.Tender.Document> =
                documentsFromDB.associateBy { document -> document.id }

            val updatedDocuments: Set<CNEntity.Tender.Document> = updateExistsDocuments(
                documentsFromRequestById = documentsFromRequestById,
                existsDocumentsById = existsDocumentsById,
                relatedTemporalWithPermanentLotId = relatedTemporalWithPermanentLotId
            )

            val newDocumentsFromRequest: Set<CnOnPnRequest.Tender.Document> = extractNewDocuments(
                documentsFromRequest = documentsFromRequest,
                existsDocumentsById = existsDocumentsById
            )

            val newDocuments: List<CNEntity.Tender.Document> = convertNewDocuments(
                newDocumentsFromRequest = newDocumentsFromRequest,
                relatedTemporalWithPermanentLotId = relatedTemporalWithPermanentLotId
            )

            updatedDocuments.union(newDocuments).toList()
        } else {
            convertNewDocuments(
                newDocumentsFromRequest = documentsFromRequest,
                relatedTemporalWithPermanentLotId = relatedTemporalWithPermanentLotId
            )
        }
    }

    private fun updateExistsDocuments(
        documentsFromRequestById: Map<String, CnOnPnRequest.Tender.Document>,
        existsDocumentsById: Map<String, PNEntity.Tender.Document>,
        relatedTemporalWithPermanentLotId: Map<String, String>
    ): Set<CNEntity.Tender.Document> {
        return existsDocumentsById.asSequence()
            .map { (id, document) ->
                val documentSource =
                    documentsFromRequestById[id]
                        ?: throw ErrorException(
                            error = INVALID_DOCS_ID,
                            message = "Document with id: '$id' from db not contains in request"
                        )

                val relatedLots = getPermanentLotsIds(
                    temporalIds = documentSource.relatedLots,
                    relatedTemporalWithPermanentLotId = relatedTemporalWithPermanentLotId
                )

                CNEntity.Tender.Document(
                    documentType = document.documentType,
                    id = document.id,
                    title = documentSource.title,
                    description = documentSource.description,
                    //BR-3.6.5(CN)
                    relatedLots = relatedLots
                )
            }.toSet()
    }

    private fun extractNewDocuments(
        documentsFromRequest: Collection<CnOnPnRequest.Tender.Document>,
        existsDocumentsById: Map<String, PNEntity.Tender.Document>
    ): Set<CnOnPnRequest.Tender.Document> {
        return documentsFromRequest.asSequence()
            .filter { document -> !existsDocumentsById.containsKey(document.id) }
            .toSet()
    }

    private fun convertNewDocuments(
        newDocumentsFromRequest: Collection<CnOnPnRequest.Tender.Document>,
        relatedTemporalWithPermanentLotId: Map<String, String>
    ): List<CNEntity.Tender.Document> {
        return newDocumentsFromRequest.map { document ->
            convertNewDocument(document, relatedTemporalWithPermanentLotId)
        }
    }

    private fun convertNewDocument(
        newDocumentFromRequest: CnOnPnRequest.Tender.Document,
        relatedTemporalWithPermanentLotId: Map<String, String>
    ): CNEntity.Tender.Document {
        val relatedLots = getPermanentLotsIds(
            temporalIds = newDocumentFromRequest.relatedLots,
            relatedTemporalWithPermanentLotId = relatedTemporalWithPermanentLotId
        )

        return CNEntity.Tender.Document(
            id = newDocumentFromRequest.id,
            documentType = newDocumentFromRequest.documentType,
            title = newDocumentFromRequest.title,
            description = newDocumentFromRequest.description,
            //BR-3.6.5(CN)
            relatedLots = relatedLots
        )
    }

    private fun getPermanentLotsIds(
        temporalIds: List<String>?,
        relatedTemporalWithPermanentLotId: Map<String, String>
    ): List<String>? {
        return if (temporalIds != null && relatedTemporalWithPermanentLotId.isNotEmpty())
            temporalIds.map { relatedTemporalWithPermanentLotId.getValue(it) }
        else
            temporalIds
    }

    private fun convertRequestItems(
        itemsFromRequest: List<CnOnPnRequest.Tender.Item>,
        relatedTemporalWithPermanentLotId: Map<String, String>,
        relatedTemporalWithPermanentItemId: Map<String, String>
    ): List<CNEntity.Tender.Item> {
        return itemsFromRequest.map { item ->
            CNEntity.Tender.Item(
                //BR-3.8.6(CN on PN) item id (tender.items.id) -> BR-3.6.6
                internalId = item.internalId,
                id = relatedTemporalWithPermanentItemId.getValue(item.id),
                description = item.description,
                classification = item.classification.let { classification ->
                    CNEntity.Tender.Item.Classification(
                        scheme = classification.scheme,
                        id = classification.id,
                        description = classification.description
                    )
                },
                additionalClassifications = item.additionalClassifications
                    ?.map { additionalClassification ->
                        CNEntity.Tender.Item.AdditionalClassification(
                            scheme = additionalClassification.scheme,
                            id = additionalClassification.id,
                            description = additionalClassification.description
                        )
                    },
                quantity = item.quantity,
                unit = item.unit.let { unit ->
                    CNEntity.Tender.Item.Unit(
                        id = unit.id,
                        name = unit.name
                    )
                },
                relatedLot = relatedTemporalWithPermanentLotId.getValue(item.relatedLot) //BR-3.8.6(CN on PN) -> BR-3.6.5(CN)
            )
        }
    }

    private fun convertRequestCriteria(
        tender: CnOnPnRequest.Tender,
        relatedTemporalWithPermanentLotId: Map<String, String>,
        relatedTemporalWithPermanentItemId: Map<String, String>
    ): List<CNEntity.Tender.Criteria> {
        return tender.criteria!!.map { criteria ->
            CNEntity.Tender.Criteria(
                id = criteria.id,
                title = criteria.title,
                description = criteria.description,
                requirementGroups = criteria.requirementGroups.map { requirementGroup ->
                    CNEntity.Tender.Criteria.RequirementGroup(
                        id = requirementGroup.id,
                        description = requirementGroup.description,
                        requirements = requirementGroup.requirements.map { requirement ->
                            Requirement(
                                id = requirement.id,
                                description = requirement.description,
                                title = requirement.title,
                                period = requirement.period?.let { period ->
                                    Period(
                                        startDate = period.startDate,
                                        endDate = period.endDate
                                    )
                                },
                                dataType = requirement.dataType,
                                value = requirement.value
                            )
                        }
                    )
                },
                relatesTo = criteria.relatesTo,
                relatedItem = when (criteria.relatesTo) {
                    CriteriaRelatesToEnum.LOT -> relatedTemporalWithPermanentLotId.getValue(criteria.relatedItem!!)
                    CriteriaRelatesToEnum.ITEM  -> relatedTemporalWithPermanentItemId.getValue(criteria.relatedItem!!)
                    else -> criteria.relatedItem
                }
            )
        }
    }

    /**
     * BR-3.8.3
     */
    private fun convertRequestLots(
        tender: CnOnPnRequest.Tender,
        relatedTemporalWithPermanentLotId: Map<String, String>
    ): List<CNEntity.Tender.Lot> {
        return tender.lots.map { lot ->
            CNEntity.Tender.Lot(
                id = relatedTemporalWithPermanentLotId.getValue(lot.id), //BR-3.8.5
                internalId = lot.internalId,
                title = lot.title,
                description = lot.description,
                /** Begin BR-3.8.7 -> BR-3.6.1 */
                status = LotStatus.ACTIVE,
                statusDetails = LotStatusDetails.EMPTY,
                /** End BR-3.8.7 -> BR-3.6.1 */

                //BR-3.8.4; BR-3.8.14 -> BR-3.6.30
                value = lot.value.let { value ->
                    CNEntity.Tender.Lot.Value(
                        amount = value.amount,
                        currency = value.currency
                    )
                },

                /** Begin BR-3.8.4 */
                //BR-3.8.9 -> BR-3.6.17
                options = listOf(CNEntity.Tender.Lot.Option(false)), //BR-3.8.4; BR-3.8.9 -> BR-3.6.17
                //BR-3.8.10 -> BR-3.6.18
                variants = listOf(CNEntity.Tender.Lot.Variant(false)), //BR-3.8.4; BR-3.8.10 -> BR-3.6.18
                //BR-3.8.11 -> BR-3.6.19
                renewals = listOf(CNEntity.Tender.Lot.Renewal(false)), //BR-3.8.4; BR-3.8.11 -> BR-3.6.19
                //BR-3.8.12 -> BR-3.6.20
                recurrentProcurement = listOf(CNEntity.Tender.Lot.RecurrentProcurement(false)), //BR-3.8.4; BR-3.8.12 -> BR-3.6.20
                /** End BR-3.8.4 */

                //BR-3.8.4; BR-3.8.15 -> BR-3.6.31
                contractPeriod = lot.contractPeriod.let { contractPeriod ->
                    CNEntity.Tender.Lot.ContractPeriod(
                        startDate = contractPeriod.startDate,
                        endDate = contractPeriod.endDate
                    )
                },
                placeOfPerformance = lot.placeOfPerformance.let { placeOfPerformance ->
                    CNEntity.Tender.Lot.PlaceOfPerformance(
                        address = placeOfPerformance.address.let { address ->
                            CNEntity.Tender.Lot.PlaceOfPerformance.Address(
                                streetAddress = address.streetAddress,
                                postalCode = address.postalCode,
                                addressDetails = address.addressDetails.let { addressDetails ->
                                    CNEntity.Tender.Lot.PlaceOfPerformance.Address.AddressDetails(
                                        country = addressDetails.country.let { country ->
                                            CNEntity.Tender.Lot.PlaceOfPerformance.Address.AddressDetails.Country(
                                                scheme = country.scheme!!, //VR-3.14.1(CheckItem)
                                                id = country.id,
                                                description = country.description!!,
                                                uri = country.uri!!
                                            )
                                        },
                                        region = addressDetails.region.let { region ->
                                            CNEntity.Tender.Lot.PlaceOfPerformance.Address.AddressDetails.Region(
                                                scheme = region.scheme!!,
                                                id = region.id,
                                                description = region.description!!,
                                                uri = region.uri!!
                                            )
                                        },
                                        locality = addressDetails.locality.let { locality ->
                                            CNEntity.Tender.Lot.PlaceOfPerformance.Address.AddressDetails.Locality(
                                                scheme = locality.scheme,
                                                id = locality.id,
                                                description = locality.description,
                                                uri = locality.uri
                                            )
                                        }
                                    )
                                }
                            )
                        },
                        description = placeOfPerformance.description
                    )
                }
            )
        }
    }

    private fun convertElectronicAuctionsFromRequest(
        tenderFromRequest: CnOnPnRequest.Tender,
        relatedTemporalWithPermanentLotId: Map<String, String> = emptyMap()
    ): CNEntity.Tender.ElectronicAuctions? {
        return tenderFromRequest.electronicAuctions?.let {
            val details = it.details.map { detail ->
                CNEntity.Tender.ElectronicAuctions.Detail(
                    id = detail.id,
                    relatedLot = if (relatedTemporalWithPermanentLotId.isNotEmpty())
                        relatedTemporalWithPermanentLotId.getValue(detail.relatedLot) //BR-3.8.6(CN on PN) -> BR-3.6.5(CN)
                    else
                        detail.relatedLot,
                    electronicAuctionModalities = detail.electronicAuctionModalities.map { electronicAuctionModalities ->
                        CNEntity.Tender.ElectronicAuctions.Detail.Modalities(
                            eligibleMinimumDifference = electronicAuctionModalities.eligibleMinimumDifference.let { eligibleMinimumDifference ->
                                CNEntity.Tender.ElectronicAuctions.Detail.Modalities.EligibleMinimumDifference(
                                    amount = eligibleMinimumDifference.amount,
                                    currency = eligibleMinimumDifference.currency
                                )
                            }
                        )
                    }
                )
            }

            CNEntity.Tender.ElectronicAuctions(
                details = details
            )
        }
    }

    /**
     * BR-3.8.14(CN on PN) -> BR-3.6.30(CN)
     *
     * eAccess add object "Value":
     *      "Amount" (tender.value.amount) is obtained by summation of values from "Amount" (tender.lot.value.amount)
     *      of all lot objects from Request.
     *      eAccess sets "Currency" (tender.value.currency) == "Currency" (tender.lot.value.currency) from Request.
     */
    private fun calculateTenderValueFromLots(lotsFromRequest: List<CnOnPnRequest.Tender.Lot>): CNEntity.Tender.Value {
        val currency = lotsFromRequest.elementAt(0).value.currency
        val totalAmount = lotsFromRequest.fold(BigDecimal.ZERO) { acc, lot ->
            acc.plus(lot.value.amount)
        }.setScale(2, RoundingMode.HALF_UP)
        return CNEntity.Tender.Value(totalAmount, currency)
    }

    private fun calculationTenderContractPeriod(lots: List<CnOnPnRequest.Tender.Lot>): CNEntity.Tender.ContractPeriod {
        val contractPeriodSet = lots.asSequence().map { it.contractPeriod }.toSet()
        val startDate = contractPeriodSet.minBy { it.startDate }!!.startDate
        val endDate = contractPeriodSet.maxBy { it.endDate }!!.endDate
        return CNEntity.Tender.ContractPeriod(startDate, endDate)
    }

    /**
     * BR-3.8.3
     */
    private fun classificationFromRequest(
        classificationFromRequest: CnOnPnRequest.Tender.Classification
    ): CNEntity.Tender.Classification {
        return classificationFromRequest.let {
            CNEntity.Tender.Classification(
                scheme = it.scheme,
                id = it.id,
                description = it.description
            )
        }
    }

    private fun criteriaFromRequest(
        criteriaFromRequest: List<CnOnPnRequest.Tender.Criteria>?
    ): List<CNEntity.Tender.Criteria>? {
        return criteriaFromRequest?.map { criteria ->
            CNEntity.Tender.Criteria(
                id = criteria.id,
                title = criteria.title,
                description = criteria.description,
                requirementGroups = criteria.requirementGroups.map { requirementGroup ->
                    CNEntity.Tender.Criteria.RequirementGroup(
                        id = requirementGroup.id,
                        description = requirementGroup.description,
                        requirements = requirementGroup.requirements.map { requirement ->
                            Requirement(
                                id = requirement.id,
                                description = requirement.description,
                                title = requirement.title,
                                period = requirement.period?.let { period ->
                                    Period(
                                        startDate = period.startDate,
                                        endDate = period.endDate
                                    )
                                },
                                dataType = requirement.dataType,
                                value = requirement.value
                            )
                        }
                    )
                },
                relatesTo = criteria.relatesTo,
                relatedItem = criteria.relatedItem
            )
        }
    }

    private fun conversionsFromRequest(
        conversionsFromRequest: List<CnOnPnRequest.Tender.Conversion>?
    ): List<CNEntity.Tender.Conversion>? {
        return conversionsFromRequest?.map { conversion ->
            CNEntity.Tender.Conversion(
                id = conversion.id,
                relatedItem = conversion.relatedItem,
                relatesTo = conversion.relatesTo,
                rationale = conversion.rationale,
                description = conversion.description,
                coefficients = conversion.coefficients.map { coefficient ->
                    CNEntity.Tender.Conversion.Coefficient(
                        id = coefficient.id,
                        value = coefficient.value,
                        coefficient = coefficient.coefficient
                    )
                }
            )
        }
    }

    /**
     * BR-3.8.3
     */
    private fun classificationFromPNToCN(
        classificationFromPN: PNEntity.Tender.Classification
    ): CNEntity.Tender.Classification {
        return classificationFromPN.let {
            CNEntity.Tender.Classification(
                scheme = it.scheme,
                id = it.id,
                description = it.description
            )
        }
    }

    /**
     * BR-3.8.3
     */
    private fun lotsFromPNToCN(lotsFromPN: List<PNEntity.Tender.Lot>): List<CNEntity.Tender.Lot> {
        return lotsFromPN.map { lot ->
            /** Begin BR-3.8.7 */
            val status = if (lot.status == LotStatus.PLANNING)
                LotStatus.ACTIVE
            else
                lot.status
            /** End BR-3.8.7 */

            CNEntity.Tender.Lot(
                //BR-3.8.5
                id = lot.id,

                internalId = null,
                title = lot.title,
                description = lot.description,
                /** Begin BR-3.8.7 */
                status = status,
                statusDetails = LotStatusDetails.EMPTY,
                /** End BR-3.8.7 */
                value = lot.value.let { value ->
                    CNEntity.Tender.Lot.Value(
                        amount = value.amount,
                        currency = value.currency
                    )
                },
                options = listOf(CNEntity.Tender.Lot.Option(false)), //BR-3.8.9 -> BR-3.6.17
                recurrentProcurement = listOf(CNEntity.Tender.Lot.RecurrentProcurement(false)), //BR-3.8.12 -> BR-3.6.20
                renewals = listOf(CNEntity.Tender.Lot.Renewal(false)), //BR-3.8.11 -> BR-3.6.19
                variants = listOf(CNEntity.Tender.Lot.Variant(false)), //BR-3.8.10 -> BR-3.6.18
                contractPeriod = lot.contractPeriod.let { contractPeriod ->
                    CNEntity.Tender.Lot.ContractPeriod(
                        startDate = contractPeriod.startDate,
                        endDate = contractPeriod.endDate
                    )
                },
                placeOfPerformance = lot.placeOfPerformance.let { placeOfPerformance ->
                    CNEntity.Tender.Lot.PlaceOfPerformance(
                        address = placeOfPerformance.address.let { address ->
                            CNEntity.Tender.Lot.PlaceOfPerformance.Address(
                                streetAddress = address.streetAddress,
                                postalCode = address.postalCode,
                                addressDetails = address.addressDetails.let { addressDetails ->
                                    CNEntity.Tender.Lot.PlaceOfPerformance.Address.AddressDetails(
                                        country = addressDetails.country.let { country ->
                                            CNEntity.Tender.Lot.PlaceOfPerformance.Address.AddressDetails.Country(
                                                scheme = country.scheme, //VR-3.14.1(CheckItem)
                                                id = country.id,
                                                description = country.description,
                                                uri = country.uri
                                            )
                                        },
                                        region = addressDetails.region.let { region ->
                                            CNEntity.Tender.Lot.PlaceOfPerformance.Address.AddressDetails.Region(
                                                scheme = region.scheme,
                                                id = region.id,
                                                description = region.description,
                                                uri = region.uri
                                            )
                                        },
                                        locality = addressDetails.locality.let { locality ->
                                            CNEntity.Tender.Lot.PlaceOfPerformance.Address.AddressDetails.Locality(
                                                scheme = locality.scheme,
                                                id = locality.id,
                                                description = locality.description,
                                                uri = locality.uri
                                            )
                                        }
                                    )
                                }
                            )
                        },
                        description = placeOfPerformance.description
                    )
                }
            )
        }
    }

    /**
     * BR-3.8.3
     */
    private fun itemsFromPNToCN(itemsFromPN: List<PNEntity.Tender.Item>): List<CNEntity.Tender.Item> {
        return itemsFromPN.map { item ->
            CNEntity.Tender.Item(
                //BR-3.8.6
                id = item.id,
                internalId = null,
                description = item.description,
                classification = item.classification.let { classification ->
                    CNEntity.Tender.Item.Classification(
                        scheme = classification.scheme,
                        id = classification.id,
                        description = classification.description
                    )
                },
                additionalClassifications = item.additionalClassifications
                    ?.map { additionalClassification ->
                        CNEntity.Tender.Item.AdditionalClassification(
                            scheme = additionalClassification.scheme,
                            id = additionalClassification.id,
                            description = additionalClassification.description
                        )
                    },
                quantity = item.quantity,
                unit = item.unit.let { unit ->
                    CNEntity.Tender.Item.Unit(
                        id = unit.id,
                        name = unit.name
                    )
                },
                relatedLot = item.relatedLot
            )
        }
    }

    private fun getResponse(cn: CNEntity, token: UUID): CnOnPnResponse {
        return CnOnPnResponse(
            ocid = cn.ocid,
            token = token.toString(),
            planning = cn.planning.let { planning ->
                CnOnPnResponse.Planning(
                    rationale = planning.rationale,
                    budget = planning.budget.let { budget ->
                        CnOnPnResponse.Planning.Budget(
                            description = budget.description,
                            amount = budget.amount.let { amount ->
                                CnOnPnResponse.Planning.Budget.Amount(
                                    amount = amount.amount,
                                    currency = amount.currency
                                )
                            },
                            isEuropeanUnionFunded = budget.isEuropeanUnionFunded,
                            budgetBreakdowns = budget.budgetBreakdowns.map { budgetBreakdown ->
                                CnOnPnResponse.Planning.Budget.BudgetBreakdown(
                                    id = budgetBreakdown.id,
                                    description = budgetBreakdown.description,
                                    amount = budgetBreakdown.amount.let { amount ->
                                        CnOnPnResponse.Planning.Budget.BudgetBreakdown.Amount(
                                            amount = amount.amount,
                                            currency = amount.currency
                                        )
                                    },
                                    period = budgetBreakdown.period.let { period ->
                                        CnOnPnResponse.Planning.Budget.BudgetBreakdown.Period(
                                            startDate = period.startDate,
                                            endDate = period.endDate
                                        )
                                    },
                                    sourceParty = budgetBreakdown.sourceParty.let { sourceParty ->
                                        CnOnPnResponse.Planning.Budget.BudgetBreakdown.SourceParty(
                                            id = sourceParty.id,
                                            name = sourceParty.name
                                        )
                                    },
                                    europeanUnionFunding = budgetBreakdown.europeanUnionFunding?.let { europeanUnionFunding ->
                                        CnOnPnResponse.Planning.Budget.BudgetBreakdown.EuropeanUnionFunding(
                                            projectIdentifier = europeanUnionFunding.projectIdentifier,
                                            projectName = europeanUnionFunding.projectName,
                                            uri = europeanUnionFunding.uri
                                        )
                                    }
                                )
                            }
                        )
                    }
                )
            },
            tender = cn.tender.let { tender ->
                CnOnPnResponse.Tender(
                    id = tender.id,
                    status = tender.status,
                    statusDetails = tender.statusDetails,
                    title = tender.title,
                    description = tender.description,
                    classification = tender.classification.let { classification ->
                        CnOnPnResponse.Tender.Classification(
                            scheme = classification.scheme,
                            id = classification.id,
                            description = classification.description
                        )
                    },
                    requiresElectronicCatalogue = tender.requiresElectronicCatalogue,
                    tenderPeriod = tender.tenderPeriod.let { tenderPeriod ->
                        CnOnPnResponse.Tender.TenderPeriod(
                            startDate = tenderPeriod!!.startDate,
                            endDate = tenderPeriod.endDate
                        )
                    },
                    enquiryPeriod = tender.enquiryPeriod.let { enquiryPeriod ->
                        CnOnPnResponse.Tender.EnquiryPeriod(
                            startDate = enquiryPeriod!!.startDate,
                            endDate = enquiryPeriod.endDate
                        )
                    },
                    acceleratedProcedure = tender.acceleratedProcedure.let { acceleratedProcedure ->
                        CnOnPnResponse.Tender.AcceleratedProcedure(
                            isAcceleratedProcedure = acceleratedProcedure.isAcceleratedProcedure
                        )
                    },
                    designContest = tender.designContest.let { designContest ->
                        CnOnPnResponse.Tender.DesignContest(
                            serviceContractAward = designContest.serviceContractAward
                        )
                    },
                    electronicWorkflows = tender.electronicWorkflows.let { electronicWorkflows ->
                        CnOnPnResponse.Tender.ElectronicWorkflows(
                            useOrdering = electronicWorkflows.useOrdering,
                            usePayment = electronicWorkflows.usePayment,
                            acceptInvoicing = electronicWorkflows.acceptInvoicing
                        )
                    },
                    jointProcurement = tender.jointProcurement.let { jointProcurement ->
                        CnOnPnResponse.Tender.JointProcurement(
                            isJointProcurement = jointProcurement.isJointProcurement
                        )
                    },
                    procedureOutsourcing = tender.procedureOutsourcing.let { procedureOutsourcing ->
                        CnOnPnResponse.Tender.ProcedureOutsourcing(
                            procedureOutsourced = procedureOutsourcing.procedureOutsourced
                        )
                    },
                    framework = tender.framework.let { framework ->
                        CnOnPnResponse.Tender.Framework(
                            isAFramework = framework.isAFramework
                        )
                    },
                    dynamicPurchasingSystem = tender.dynamicPurchasingSystem.let { dynamicPurchasingSystem ->
                        CnOnPnResponse.Tender.DynamicPurchasingSystem(
                            hasDynamicPurchasingSystem = dynamicPurchasingSystem.hasDynamicPurchasingSystem
                        )
                    },
                    legalBasis = tender.legalBasis,
                    procurementMethod = tender.procurementMethod,
                    procurementMethodDetails = tender.procurementMethodDetails,
                    procurementMethodRationale = tender.procurementMethodRationale,
                    procurementMethodAdditionalInfo = tender.procurementMethodAdditionalInfo,
                    mainProcurementCategory = tender.mainProcurementCategory,
                    eligibilityCriteria = tender.eligibilityCriteria,
                    contractPeriod = tender.contractPeriod?.let { contractPeriod ->
                        CnOnPnResponse.Tender.ContractPeriod(
                            startDate = contractPeriod.startDate,
                            endDate = contractPeriod.endDate
                        )
                    },
                    procurementMethodModalities = tender.procurementMethodModalities,
                    electronicAuctions = tender.electronicAuctions?.let { electronicAuctions ->
                        CnOnPnResponse.Tender.ElectronicAuctions(
                            details = electronicAuctions.details.map { detail ->
                                CnOnPnResponse.Tender.ElectronicAuctions.Detail(
                                    id = detail.id,
                                    relatedLot = detail.relatedLot,
                                    electronicAuctionModalities = detail.electronicAuctionModalities.map { modality ->
                                        CnOnPnResponse.Tender.ElectronicAuctions.Detail.Modalities(
                                            eligibleMinimumDifference = modality.eligibleMinimumDifference.let { emd ->
                                                CnOnPnResponse.Tender.ElectronicAuctions.Detail.Modalities.EligibleMinimumDifference(
                                                    amount = emd.amount,
                                                    currency = emd.currency
                                                )
                                            }
                                        )
                                    }
                                )
                            }
                        )
                    },
                    procuringEntity = tender.procuringEntity.let { procuringEntity ->
                        CnOnPnResponse.Tender.ProcuringEntity(
                            id = procuringEntity.id,
                            name = procuringEntity.name,
                            identifier = procuringEntity.identifier.let { identifier ->
                                CnOnPnResponse.Tender.ProcuringEntity.Identifier(
                                    scheme = identifier.scheme,
                                    id = identifier.id,
                                    legalName = identifier.legalName,
                                    uri = identifier.uri
                                )
                            },
                            additionalIdentifiers = procuringEntity.additionalIdentifiers?.map { additionalIdentifier ->
                                CnOnPnResponse.Tender.ProcuringEntity.AdditionalIdentifier(
                                    scheme = additionalIdentifier.scheme,
                                    id = additionalIdentifier.id,
                                    legalName = additionalIdentifier.legalName,
                                    uri = additionalIdentifier.uri
                                )
                            },
                            address = procuringEntity.address.let { address ->
                                CnOnPnResponse.Tender.ProcuringEntity.Address(
                                    streetAddress = address.streetAddress,
                                    postalCode = address.postalCode,
                                    addressDetails = address.addressDetails.let { addressDetails ->
                                        CnOnPnResponse.Tender.ProcuringEntity.Address.AddressDetails(
                                            country = addressDetails.country.let { country ->
                                                CnOnPnResponse.Tender.ProcuringEntity.Address.AddressDetails.Country(
                                                    scheme = country.scheme,
                                                    id = country.id,
                                                    description = country.description,
                                                    uri = country.uri
                                                )
                                            },
                                            region = addressDetails.region.let { region ->
                                                CnOnPnResponse.Tender.ProcuringEntity.Address.AddressDetails.Region(
                                                    scheme = region.scheme,
                                                    id = region.id,
                                                    description = region.description,
                                                    uri = region.uri
                                                )
                                            },
                                            locality = addressDetails.locality.let { locality ->
                                                CnOnPnResponse.Tender.ProcuringEntity.Address.AddressDetails.Locality(
                                                    scheme = locality.scheme,
                                                    id = locality.id,
                                                    description = locality.description,
                                                    uri = locality.uri
                                                )
                                            }

                                        )
                                    }
                                )
                            },
                            contactPoint = procuringEntity.contactPoint.let { contactPoint ->
                                CnOnPnResponse.Tender.ProcuringEntity.ContactPoint(
                                    name = contactPoint.name,
                                    email = contactPoint.email,
                                    telephone = contactPoint.telephone,
                                    faxNumber = contactPoint.faxNumber,
                                    url = contactPoint.url
                                )
                            },
                            persones = procuringEntity.persones?.map { persone ->
                                CnOnPnResponse.Tender.ProcuringEntity.Persone(
                                    name = persone.name,
                                    title = persone.title,
                                    identifier = CnOnPnResponse.Tender.ProcuringEntity.Persone.Identifier(
                                        id = persone.identifier.id,
                                        scheme = persone.identifier.scheme,
                                        uri = persone.identifier.uri
                                    ),
                                    businessFunctions = persone.businessFunctions.map { businessFunction ->
                                        CnOnPnResponse.Tender.ProcuringEntity.Persone.BusinessFunction(
                                            id = businessFunction.id,
                                            type = businessFunction.type,
                                            jobTitle = businessFunction.jobTitle,
                                            period = CnOnPnResponse.Tender.ProcuringEntity.Persone.BusinessFunction.Period(
                                                startDate = businessFunction.period.startDate
                                            ),
                                            documents = businessFunction.documents?.map { document ->
                                                CnOnPnResponse.Tender.ProcuringEntity.Persone.BusinessFunction.Document(
                                                    id = document.id,
                                                    documentType = document.documentType,
                                                    title = document.title,
                                                    description = document.description
                                                )
                                            }

                                        )
                                    }
                                )
                            }
                        )
                    },
                    value = tender.value.let { value ->
                        CnOnPnResponse.Tender.Value(
                            amount = value.amount,
                            currency = value.currency
                        )
                    },
                    lotGroups = tender.lotGroups.map { lotGroup ->
                        CnOnPnResponse.Tender.LotGroup(
                            optionToCombine = lotGroup.optionToCombine
                        )
                    },
                    criteria = tender.criteria?.map { criteria ->
                        CnOnPnResponse.Tender.Criteria(
                            id = criteria.id,
                            title = criteria.title,
                            description = criteria.description,
                            requirementGroups = criteria.requirementGroups.map {
                                CnOnPnResponse.Tender.Criteria.RequirementGroup(
                                    id = it.id,
                                    description = it.description,
                                    requirements = it.requirements.map { requirement ->
                                        Requirement(
                                            id = requirement.id,
                                            description = requirement.description,
                                            title = requirement.title,
                                            period = requirement.period?.let { period ->
                                                Period(
                                                    startDate = period.startDate,
                                                    endDate = period.endDate
                                                )
                                            },
                                            dataType = requirement.dataType,
                                            value = requirement.value
                                        )
                                    }
                                )
                            },
                            relatesTo = criteria.relatesTo,
                            relatedItem = criteria.relatedItem
                        )
                    },
                    conversions = tender.conversions?.map { conversion ->
                        CnOnPnResponse.Tender.Conversion(
                            id = conversion.id,
                            relatedItem = conversion.relatedItem,
                            relatesTo = conversion.relatesTo,
                            rationale = conversion.rationale,
                            description = conversion.description,
                            coefficients = conversion.coefficients.map { coefficient ->
                                CnOnPnResponse.Tender.Conversion.Coefficient(
                                    id = coefficient.id,
                                    value = coefficient.value,
                                    coefficient = coefficient.coefficient
                                )
                            }
                        )
                    },
                    lots = tender.lots.map { lot ->
                        CnOnPnResponse.Tender.Lot(
                            id = lot.id,
                            internalId = lot.internalId,
                            title = lot.title,
                            description = lot.description,
                            status = lot.status,
                            statusDetails = lot.statusDetails,
                            value = lot.value.let { value ->
                                CnOnPnResponse.Tender.Lot.Value(
                                    amount = value.amount,
                                    currency = value.currency
                                )
                            },
                            options = lot.options.map { option ->
                                CnOnPnResponse.Tender.Lot.Option(
                                    hasOptions = option.hasOptions
                                )
                            },
                            variants = lot.variants.map { variant ->
                                CnOnPnResponse.Tender.Lot.Variant(
                                    hasVariants = variant.hasVariants
                                )
                            },
                            renewals = lot.renewals.map { renewal ->
                                CnOnPnResponse.Tender.Lot.Renewal(
                                    hasRenewals = renewal.hasRenewals
                                )
                            },
                            recurrentProcurement = lot.recurrentProcurement.map { recurrentProcurement ->
                                CnOnPnResponse.Tender.Lot.RecurrentProcurement(
                                    isRecurrent = recurrentProcurement.isRecurrent
                                )
                            },
                            contractPeriod = lot.contractPeriod.let { contractPeriod ->
                                CnOnPnResponse.Tender.Lot.ContractPeriod(
                                    startDate = contractPeriod.startDate,
                                    endDate = contractPeriod.endDate
                                )
                            },
                            placeOfPerformance = lot.placeOfPerformance.let { placeOfPerformance ->
                                CnOnPnResponse.Tender.Lot.PlaceOfPerformance(
                                    description = placeOfPerformance.description,
                                    address = placeOfPerformance.address.let { address ->
                                        CnOnPnResponse.Tender.Lot.PlaceOfPerformance.Address(
                                            streetAddress = address.streetAddress,
                                            postalCode = address.postalCode,
                                            addressDetails = address.addressDetails.let { addressDetails ->
                                                CnOnPnResponse.Tender.Lot.PlaceOfPerformance.Address.AddressDetails(
                                                    country = addressDetails.country.let { country ->
                                                        CnOnPnResponse.Tender.Lot.PlaceOfPerformance.Address.AddressDetails.Country(
                                                            scheme = country.scheme,
                                                            id = country.id,
                                                            description = country.description,
                                                            uri = country.uri
                                                        )
                                                    },
                                                    region = addressDetails.region.let { region ->
                                                        CnOnPnResponse.Tender.Lot.PlaceOfPerformance.Address.AddressDetails.Region(
                                                            scheme = region.scheme,
                                                            id = region.id,
                                                            description = region.description,
                                                            uri = region.uri
                                                        )
                                                    },
                                                    locality = addressDetails.locality.let { locality ->
                                                        CnOnPnResponse.Tender.Lot.PlaceOfPerformance.Address.AddressDetails.Locality(
                                                            scheme = locality.scheme,
                                                            id = locality.id,
                                                            description = locality.description,
                                                            uri = locality.uri
                                                        )
                                                    }

                                                )
                                            }
                                        )
                                    }
                                )
                            }
                        )
                    },
                    items = tender.items.map { item ->
                        CnOnPnResponse.Tender.Item(
                            id = item.id,
                            internalId = item.internalId,
                            classification = item.classification.let { classification ->
                                CnOnPnResponse.Tender.Item.Classification(
                                    scheme = classification.scheme,
                                    id = classification.id,
                                    description = classification.description
                                )
                            },
                            additionalClassifications = item.additionalClassifications?.map { additionalClassification ->
                                CnOnPnResponse.Tender.Item.AdditionalClassification(
                                    scheme = additionalClassification.scheme,
                                    id = additionalClassification.id,
                                    description = additionalClassification.description
                                )
                            },
                            quantity = item.quantity,
                            unit = item.unit.let { unit ->
                                CnOnPnResponse.Tender.Item.Unit(
                                    id = unit.id,
                                    name = unit.name
                                )
                            },
                            description = item.description,
                            relatedLot = item.relatedLot
                        )
                    },
                    awardCriteria = tender.awardCriteria,
                    awardCriteriaDetails = tender.awardCriteriaDetails,
                    submissionMethod = tender.submissionMethod,
                    submissionMethodRationale = tender.submissionMethodRationale,
                    submissionMethodDetails = tender.submissionMethodDetails,
                    documents = tender.documents.map { document ->
                        CnOnPnResponse.Tender.Document(
                            documentType = document.documentType,
                            id = document.id,
                            title = document.title,
                            description = document.description,
                            relatedLots = document.relatedLots
                        )
                    }
                )
            }
        )
    }
}
<|MERGE_RESOLUTION|>--- conflicted
+++ resolved
@@ -1041,11 +1041,7 @@
 
             //BR-3.8.17 -> BR-3.6.22 | VR-3.6.16
             awardCriteria = request.tender.awardCriteria,
-<<<<<<< HEAD
-            awardCriteriaDetails = request.tender.awardCriteriaDetails,
-=======
             awardCriteriaDetails = request.tender.AwardCriteriaDetails,
->>>>>>> 1d1c7254
             tenderPeriod = request.tender.tenderPeriod.let { period ->
                 CNEntity.Tender.TenderPeriod(
                     startDate = period.startDate,
