package com.procurement.access.service

import com.fasterxml.jackson.databind.JsonNode
import com.procurement.access.application.service.Logger
import com.procurement.access.infrastructure.handler.check.accesstotender.CheckAccessToTenderHandler
import com.procurement.access.infrastructure.handler.check.persons.CheckPersonsStructureHandler
import com.procurement.access.infrastructure.handler.get.lotStateByIds.GetLotStateByIdsHandler
import com.procurement.access.infrastructure.handler.get.lotids.GetLotIdsHandler
import com.procurement.access.infrastructure.handler.processing.responder.ResponderProcessingHandler
import com.procurement.access.infrastructure.handler.set.stateforlots.SetStateForLotsHandler
import com.procurement.access.infrastructure.web.dto.ApiResponse
import com.procurement.access.model.dto.bpe.Command2Type
import com.procurement.access.model.dto.bpe.errorResponse
import com.procurement.access.model.dto.bpe.getAction
import com.procurement.access.model.dto.bpe.getId
import com.procurement.access.model.dto.bpe.getVersion
import org.springframework.stereotype.Service

@Service
class CommandService2(
    private val getLotIdsHandler: GetLotIdsHandler,
    private val responderProcessingHandler: ResponderProcessingHandler,
    private val checkPersonsStructureHandler: CheckPersonsStructureHandler,
    private val checkAccessToTenderHandler: CheckAccessToTenderHandler,
    private val getLotStateByIdsHandler: GetLotStateByIdsHandler,
    private val setStateForLotsHandler: SetStateForLotsHandler,
    private val setStateForTenderHandler: CheckAccessToTenderHandler,
    private val logger: Logger
) {

    fun execute(request: JsonNode): ApiResponse {

        val version = request.getVersion()
            .doOnError { versionError ->
                val id = request.getId()
                    .doOnError { idError -> return errorResponse(fail = versionError) }
                    .get
                return errorResponse(fail = versionError, id = id)
            }
            .get

        val id = request.getId()
            .doOnError { error -> return errorResponse(fail = error, version = version) }
            .get

        val action = request.getAction()
            .doOnError { error -> return errorResponse(id = id, version = version, fail = error) }
            .get

        val response = when (action) {
            Command2Type.GET_LOT_IDS -> getLotIdsHandler.handle(node = request)
            Command2Type.CHECK_ACCESS_TO_TENDER -> checkAccessToTenderHandler.handle(node = request)
            Command2Type.GET_LOT_STATE_BY_IDS -> getLotStateByIdsHandler.handle(node = request)
            Command2Type.RESPONDER_PROCESSING -> responderProcessingHandler.handle(node = request)
<<<<<<< HEAD
            Command2Type.CHECK_PERSONS_STRUCTURE -> checkPersonsStructureHandler.handle(node = request)
=======
            Command2Type.CHECK_PERSONES_STRUCTURE -> checkPersonesStructureHandler.handle(node = request)
            Command2Type.SET_STATE_FOR_LOTS -> setStateForLotsHandler.handle(node = request)
            Command2Type.SET_STATE_FOR_TENDER -> setStateForTenderHandler.handle(node = request)
>>>>>>> 55bd11fb
        }

        logger.info("DataOfResponse: '$response'.")
        return response
    }
}<|MERGE_RESOLUTION|>--- conflicted
+++ resolved
@@ -52,13 +52,9 @@
             Command2Type.CHECK_ACCESS_TO_TENDER -> checkAccessToTenderHandler.handle(node = request)
             Command2Type.GET_LOT_STATE_BY_IDS -> getLotStateByIdsHandler.handle(node = request)
             Command2Type.RESPONDER_PROCESSING -> responderProcessingHandler.handle(node = request)
-<<<<<<< HEAD
             Command2Type.CHECK_PERSONS_STRUCTURE -> checkPersonsStructureHandler.handle(node = request)
-=======
-            Command2Type.CHECK_PERSONES_STRUCTURE -> checkPersonesStructureHandler.handle(node = request)
             Command2Type.SET_STATE_FOR_LOTS -> setStateForLotsHandler.handle(node = request)
             Command2Type.SET_STATE_FOR_TENDER -> setStateForTenderHandler.handle(node = request)
->>>>>>> 55bd11fb
         }
 
         logger.info("DataOfResponse: '$response'.")
