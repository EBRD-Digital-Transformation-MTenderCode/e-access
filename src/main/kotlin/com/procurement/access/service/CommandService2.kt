package com.procurement.access.service

import com.fasterxml.jackson.databind.JsonNode
<<<<<<< HEAD
import com.procurement.access.infrastructure.handler.check.persons.CheckPersonesStructureHandler
=======
import com.procurement.access.application.service.Logger
import com.procurement.access.infrastructure.handler.check.accesstotender.CheckAccessToTenderHandler
import com.procurement.access.infrastructure.handler.get.lotStateByIds.GetLotStateByIdsHandler
>>>>>>> 3d2886ae
import com.procurement.access.infrastructure.handler.get.lotids.GetLotIdsHandler
import com.procurement.access.infrastructure.handler.processing.responder.ResponderProcessingHandler
import com.procurement.access.infrastructure.web.dto.ApiResponse
import com.procurement.access.model.dto.bpe.Command2Type
import com.procurement.access.model.dto.bpe.errorResponse
import com.procurement.access.model.dto.bpe.getAction
import com.procurement.access.model.dto.bpe.getId
import com.procurement.access.model.dto.bpe.getVersion
import org.springframework.stereotype.Service

@Service
class CommandService2(
    private val getLotIdsHandler: GetLotIdsHandler,
<<<<<<< HEAD
    private val responderProcessingHandler: ResponderProcessingHandler,
    private val checkPersonesStructureHandler: CheckPersonesStructureHandler
=======
    private val checkAccessToTenderHandler: CheckAccessToTenderHandler,
    private val getLotStateByIdsHandler: GetLotStateByIdsHandler,
    private val logger: Logger
>>>>>>> 3d2886ae
) {

    fun execute(request: JsonNode): ApiResponse {

        val version = request.getVersion()
            .doOnError { versionError ->
                val id = request.getId()
                    .doOnError { idError -> return errorResponse(fail = versionError) }
                    .get
                return errorResponse(fail = versionError, id = id)
            }
            .get

        val id = request.getId()
            .doOnError { error -> return errorResponse(fail = error, version = version) }
            .get

        val action = request.getAction()
            .doOnError { error -> return errorResponse(id = id, version = version, fail = error) }
            .get

        val response = when (action) {
            Command2Type.GET_LOT_IDS -> getLotIdsHandler.handle(node = request)
<<<<<<< HEAD
            Command2Type.RESPONDER_PROCESSING -> responderProcessingHandler.handle(node = request)
            Command2Type.CHECK_PERSONES_STRUCTURE -> checkPersonesStructureHandler.handle(node = request)
=======
            Command2Type.CHECK_ACCESS_TO_TENDER -> checkAccessToTenderHandler.handle(node = request)
            Command2Type.GET_LOT_STATE_BY_IDS -> getLotStateByIdsHandler.handle(node = request)
>>>>>>> 3d2886ae
        }

        logger.info("DataOfResponse: '$response'.")
        return response
    }
}<|MERGE_RESOLUTION|>--- conflicted
+++ resolved
@@ -1,13 +1,10 @@
 package com.procurement.access.service
 
 import com.fasterxml.jackson.databind.JsonNode
-<<<<<<< HEAD
-import com.procurement.access.infrastructure.handler.check.persons.CheckPersonesStructureHandler
-=======
 import com.procurement.access.application.service.Logger
 import com.procurement.access.infrastructure.handler.check.accesstotender.CheckAccessToTenderHandler
 import com.procurement.access.infrastructure.handler.get.lotStateByIds.GetLotStateByIdsHandler
->>>>>>> 3d2886ae
+import com.procurement.access.infrastructure.handler.check.persons.CheckPersonesStructureHandler
 import com.procurement.access.infrastructure.handler.get.lotids.GetLotIdsHandler
 import com.procurement.access.infrastructure.handler.processing.responder.ResponderProcessingHandler
 import com.procurement.access.infrastructure.web.dto.ApiResponse
@@ -16,19 +13,17 @@
 import com.procurement.access.model.dto.bpe.getAction
 import com.procurement.access.model.dto.bpe.getId
 import com.procurement.access.model.dto.bpe.getVersion
+import org.slf4j.LoggerFactory
 import org.springframework.stereotype.Service
 
 @Service
 class CommandService2(
     private val getLotIdsHandler: GetLotIdsHandler,
-<<<<<<< HEAD
     private val responderProcessingHandler: ResponderProcessingHandler,
     private val checkPersonesStructureHandler: CheckPersonesStructureHandler
-=======
     private val checkAccessToTenderHandler: CheckAccessToTenderHandler,
     private val getLotStateByIdsHandler: GetLotStateByIdsHandler,
     private val logger: Logger
->>>>>>> 3d2886ae
 ) {
 
     fun execute(request: JsonNode): ApiResponse {
@@ -52,13 +47,10 @@
 
         val response = when (action) {
             Command2Type.GET_LOT_IDS -> getLotIdsHandler.handle(node = request)
-<<<<<<< HEAD
+            Command2Type.CHECK_ACCESS_TO_TENDER -> checkAccessToTenderHandler.handle(node = request)
+            Command2Type.GET_LOT_STATE_BY_IDS -> getLotStateByIdsHandler.handle(node = request)
             Command2Type.RESPONDER_PROCESSING -> responderProcessingHandler.handle(node = request)
             Command2Type.CHECK_PERSONES_STRUCTURE -> checkPersonesStructureHandler.handle(node = request)
-=======
-            Command2Type.CHECK_ACCESS_TO_TENDER -> checkAccessToTenderHandler.handle(node = request)
-            Command2Type.GET_LOT_STATE_BY_IDS -> getLotStateByIdsHandler.handle(node = request)
->>>>>>> 3d2886ae
         }
 
         logger.info("DataOfResponse: '$response'.")
