--- conflicted
+++ resolved
@@ -5,17 +5,11 @@
 import com.procurement.access.domain.EnumElementProvider.Companion.keysAsStrings
 import com.procurement.access.domain.model.enums.Stage
 import com.procurement.access.domain.util.Result
-<<<<<<< HEAD
-import com.procurement.access.utils.getStageFromOcid
-
-class Ocid private constructor(private val value: String, val stage: Stage) {
-=======
 import com.procurement.access.utils.toMilliseconds
 import java.io.Serializable
 import java.time.LocalDateTime
 
 class Ocid private constructor(private val value: String, val stage: Stage) : Serializable {
->>>>>>> a3968576
 
     override fun equals(other: Any?): Boolean {
         return if (this !== other)
@@ -33,34 +27,14 @@
     companion object {
         private const val STAGE_POSITION = 4
         private val STAGES: String
-<<<<<<< HEAD
-            get() = Stage.values()
-                .joinToString(separator = "|", prefix = "(", postfix = ")") { it.key.toUpperCase() }
-=======
             get() = Stage.allowedElements.keysAsStrings()
                 .joinToString(separator = "|", prefix = "(", postfix = ")") { it.toUpperCase() }
->>>>>>> a3968576
 
         private val regex = "^[a-z]{4}-[a-z0-9]{6}-[A-Z]{2}-[0-9]{13}-$STAGES-[0-9]{13}\$".toRegex()
 
         val pattern: String
             get() = regex.pattern
 
-<<<<<<< HEAD
-        fun tryCreate(value: String): Result<Ocid, String> =
-            if (value.matches(regex)) {
-                val stage = Stage.orNull(value.getStageFromOcid())
-                Result.success(Ocid(value = value, stage = stage!!))
-            } else
-                Result.failure(Cpid.pattern)
-
-        fun tryCreateOrNull(value: String): Ocid? =
-            if (value.matches(regex)) {
-                val stage = Stage.orNull(value.getStageFromOcid())
-                Ocid(value = value, stage = stage!!)
-            } else
-                null
-=======
 
         @JvmStatic
         @JsonCreator
@@ -80,6 +54,5 @@
 
         fun generate(cpid: Cpid, stage: Stage, timestamp: LocalDateTime): Ocid =
             Ocid("$cpid-$stage-${timestamp.toMilliseconds()}", stage)
->>>>>>> a3968576
     }
 }