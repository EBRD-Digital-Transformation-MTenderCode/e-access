package com.procurement.access.domain.model

import com.fasterxml.jackson.annotation.JsonCreator
import com.fasterxml.jackson.annotation.JsonValue
import com.procurement.access.domain.EnumElementProvider.Companion.keysAsStrings
import com.procurement.access.domain.model.enums.Stage
import com.procurement.access.domain.util.Result
import com.procurement.access.utils.toMilliseconds
import java.io.Serializable
import java.time.LocalDateTime

class Ocid private constructor(private val value: String, val stage: Stage) : Serializable {

    override fun equals(other: Any?): Boolean {
        return if (this !== other)
            other is Ocid
                && this.value == other.value
        else
            true
    }

    override fun hashCode(): Int = value.hashCode()

    @JsonValue
    override fun toString(): String = value

    companion object {
        private const val STAGE_POSITION = 4
        private val STAGES: String
<<<<<<< HEAD
            get() = Stage.values()
                .joinToString(separator = "|", prefix = "(", postfix = ")") { it.key.toUpperCase() }
=======
            get() = Stage.allowedElements.keysAsStrings()
                .joinToString(separator = "|", prefix = "(", postfix = ")") { it.toUpperCase() }
>>>>>>> 28c67340

        private val regex = "^[a-z]{4}-[a-z0-9]{6}-[A-Z]{2}-[0-9]{13}-$STAGES-[0-9]{13}\$".toRegex()

        val pattern: String
            get() = regex.pattern


        @JvmStatic
        @JsonCreator
        fun tryCreateOrNull(value: String): Ocid? =
            if (value.matches(regex)) {
                val stage = Stage.orNull(value.split("-")[STAGE_POSITION])!!
                Ocid(value = value, stage = stage)
            } else
                null

        fun tryCreate(value: String): Result<Ocid, String> =
            if (value.matches(regex)) {
                val stage = Stage.orNull(value.split("-")[STAGE_POSITION])!!
                Result.success(Ocid(value = value, stage = stage))
            } else
                Result.failure(pattern)

        fun generate(cpid: Cpid, stage: Stage, timestamp: LocalDateTime): Ocid =
            Ocid("$cpid-$stage-${timestamp.toMilliseconds()}", stage)
    }
}

<|MERGE_RESOLUTION|>--- conflicted
+++ resolved
@@ -27,13 +27,8 @@
     companion object {
         private const val STAGE_POSITION = 4
         private val STAGES: String
-<<<<<<< HEAD
-            get() = Stage.values()
-                .joinToString(separator = "|", prefix = "(", postfix = ")") { it.key.toUpperCase() }
-=======
             get() = Stage.allowedElements.keysAsStrings()
                 .joinToString(separator = "|", prefix = "(", postfix = ")") { it.toUpperCase() }
->>>>>>> 28c67340
 
         private val regex = "^[a-z]{4}-[a-z0-9]{6}-[A-Z]{2}-[0-9]{13}-$STAGES-[0-9]{13}\$".toRegex()
 
@@ -60,5 +55,4 @@
         fun generate(cpid: Cpid, stage: Stage, timestamp: LocalDateTime): Ocid =
             Ocid("$cpid-$stage-${timestamp.toMilliseconds()}", stage)
     }
-}
-
+}