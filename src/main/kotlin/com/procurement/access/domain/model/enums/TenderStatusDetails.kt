--- conflicted
+++ resolved
@@ -5,12 +5,9 @@
 import com.procurement.access.domain.EnumElementProvider
 
 enum class TenderStatusDetails(@JsonValue override val key: String) : EnumElementProvider.Key {
-<<<<<<< HEAD
     AGGREGATION("aggregation"),
-=======
     AGGREGATED("aggregated"),
     AGGREGATION_PENDING("aggregationPending"),
->>>>>>> 05372218
     AUCTION("auction"),
     AWARDED_CONTRACT_PREPARATION("awardedContractPreparation"),
     AWARDED_STANDSTILL("awardedStandStill"),
