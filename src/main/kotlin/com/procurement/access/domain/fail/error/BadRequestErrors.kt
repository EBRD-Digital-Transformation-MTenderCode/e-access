package com.procurement.access.domain.fail.error

import com.procurement.access.application.service.Logger
import com.procurement.access.domain.fail.Fail

sealed class BadRequestErrors(
    numberError: String,
    override val description: String
) : Fail.Error("RQ-") {

    override val code: String = prefix + numberError

    class EntityNotFound(entityName: String, by: String) : BadRequestErrors(
        numberError = "01",
        description = "Entity '$entityName' not found $by"
    )

    class Parsing(message: String, val request: String, val exception: Exception? = null) : BadRequestErrors(
        numberError = "02",
        description = message
    ) {
        override fun logging(logger: Logger) {
<<<<<<< HEAD
            logger.error(message = message, exception = exception )
        }
    }
=======
            logger.error(message = "$message Invalid request body $request.", exception = exception)
        }
    }

    override fun logging(logger: Logger) {
        logger.error(message = message)
    }
>>>>>>> 3b6ee6ad
}<|MERGE_RESOLUTION|>--- conflicted
+++ resolved
@@ -20,11 +20,6 @@
         description = message
     ) {
         override fun logging(logger: Logger) {
-<<<<<<< HEAD
-            logger.error(message = message, exception = exception )
-        }
-    }
-=======
             logger.error(message = "$message Invalid request body $request.", exception = exception)
         }
     }
@@ -32,5 +27,4 @@
     override fun logging(logger: Logger) {
         logger.error(message = message)
     }
->>>>>>> 3b6ee6ad
 }