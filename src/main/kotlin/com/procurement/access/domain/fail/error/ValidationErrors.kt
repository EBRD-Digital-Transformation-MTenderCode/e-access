package com.procurement.access.domain.fail.error

import com.procurement.access.application.service.Logger
import com.procurement.access.application.service.requirement.ValidateRequirementResponsesParams
import com.procurement.access.domain.fail.Fail
import com.procurement.access.domain.model.Cpid
import com.procurement.access.domain.model.Ocid
import com.procurement.access.domain.model.enums.CriteriaSource
import com.procurement.access.domain.model.enums.RequirementDataType
import com.procurement.access.domain.model.owner.Owner
import com.procurement.access.domain.model.requirement.RequirementId
import com.procurement.access.domain.model.requirement.response.RequirementResponseId
import com.procurement.access.domain.model.token.Token
import com.procurement.access.infrastructure.dto.cn.criteria.Requirement

sealed class ValidationErrors(
    numberError: String,
    override val description: String,
    val entityId: String? = null
) : Fail.Error(prefix = "VR-") {

    override val code: String = prefix + numberError

    override fun logging(logger: Logger) {
        logger.error(message = message)
    }

    class InvalidOwner(val owner: Owner, val cpid: Cpid) : ValidationErrors(
        numberError = "10.1.1.2",
        description = "Invalid owner '$owner' by cpid '${cpid}'."
    )

    class InvalidToken(val token: Token, val cpid: Cpid) : ValidationErrors(
        numberError = "10.1.1.1",
        description = "Invalid token '$token' by cpid '$cpid'."
    )

    class LotsNotFoundSetStateForLots(val lotsId: Collection<String>) : ValidationErrors(
        numberError = "10.1.7.1",
        description = "Lots '$lotsId' do not found."
    )

    class TenderNotFoundGetLotStateByIds(val cpid: Cpid, val ocid: Ocid) : ValidationErrors(
        numberError = "10.1.3.1",
        description = "Tender not found by cpid '$cpid' and '$ocid'."
    )

    class LotsNotFoundGetLotStateByIds(val lotsId: Collection<String>) : ValidationErrors(
        numberError = "10.1.3.2",
        description = "Lots '$lotsId' do not found."
    )

    class TenderNotFoundCheckAccessToTender(val cpid: Cpid, val ocid: Ocid) : ValidationErrors(
        numberError = "10.1.1.3",
        description = "Tender not found by cpid '$cpid' and '$ocid'."
    )

    class TenderNotFoundSetStateForTender(val cpid: Cpid, val ocid: Ocid) : ValidationErrors(
        numberError = "10.1.6.1",
        description = "Tender not found by cpid '$cpid' and '$ocid'."
    )

    class InvalidBusinessFunctionType(id: String, allowedValues: List<String>) : ValidationErrors(
        numberError = "10.1.5.2",
        description = "Business function '${id}' has invalid type. Allowed values: ${allowedValues}"
    )

    class InvalidDocumentType(id: String, allowedValues: List<String>) : ValidationErrors(
        numberError = "10.1.5.1",
        description = "Document '${id}' has invalid type. Allowed values: ${allowedValues}"
    )

    class TenderNotFoundOnGetTenderState(val cpid: Cpid, val ocid: Ocid) : ValidationErrors(
        numberError = "10.1.7.1",
        description = "Tender not found by cpid '$cpid' and ocid '$ocid'."
    )

    class TenderNotFoundOnGetOrganization(val cpid: Cpid, val ocid: Ocid) : ValidationErrors(
        numberError = "1.9.1",
        description = "Tender not found by cpid '$cpid' and ocid '$ocid'."
    )

    class RequirementsNotFoundOnVerifyRequirementResponse(val cpid: Cpid, val ocid: Ocid) : ValidationErrors(
        numberError = "1.5.1",
        description = "Requirements not found by cpid '$cpid' and ocid '$ocid'."
    )

    class RequirementNotFoundOnVerifyRequirementResponse(val cpid: Cpid, val ocid: Ocid) : ValidationErrors(
        numberError = "1.5.2",
        description = "Requirement not found by cpid '$cpid' and ocid '$ocid'."
    )

    class InvalidCriteriaSourceOnVerifyRequirementResponse(requirement: Requirement) : ValidationErrors(
        numberError = "1.5.4",
        description = "Criteria that contains requirement (id='${requirement.id}') must have source='${CriteriaSource.PROCURING_ENTITY}'"
    )

    class RequirementDataTypeMismatchOnValidateRequirementResponse(
        id: RequirementResponseId,
        received: RequirementDataType,
        available: RequirementDataType
    ) : ValidationErrors(
        numberError = "1.5.3",
        description = "Requirement response's value with id='${id}' is mismatching with stored requirement data type. " +
            "Expected: ${available}, Actual: ${received}."
    )

    class TenderNotFoundOnGetQualificationCriteriaAndMethod(val cpid: Cpid, val ocid: Ocid) : ValidationErrors(
        numberError = "1.11.1",
        description = "Tender entity not found by cpid '$cpid' and ocid '$ocid'."
    )

    class RequirementDataTypeMismatchOnValidateRequirementResponses(
        id: RequirementResponseId,
        received: RequirementDataType,
        available: RequirementDataType
    ) : ValidationErrors(
        numberError = "1.10.3",
        description = "Requirement response's value with id='${id}' is mismatching with stored requirement data type. " +
            "Expected: ${available}, Actual: ${received}."
    )

    class OrganizationIdNotPassedOnValidateRequirementResponses(
        candidateId: String,
        requirementResponseId: RequirementResponseId
    ) : ValidationErrors(
        numberError = "1.10.4",
        description = "For relatedCandidate='${candidateId}' that located in requirement response with id='${requirementResponseId}' " +
            "cannot founded in 'organizationIds' array."
    )

<<<<<<< HEAD
    class DuplicatedAnswerOnValidateRequirementResponses(
        val candidateId: String,
        val requirementId: RequirementId,
        val requirementResponses: List<ValidateRequirementResponsesParams.RequirementResponse>
    ) : ValidationErrors(
        numberError = "1.10.5",
        description = "Candidate (id='$candidateId') answered on requirement (id='$requirementId') multiple times " +
            "by requirement responses: $requirementResponses "
=======
    class TenderNotFoundOnCreateCriteriaForProcuringEntity(val cpid: Cpid, val ocid: Ocid) : ValidationErrors(
        numberError = "1.12.1",
        description = "Tender entity not found by cpid '$cpid' and ocid '$ocid'."
>>>>>>> 8652468b
    )

}<|MERGE_RESOLUTION|>--- conflicted
+++ resolved
@@ -129,7 +129,12 @@
             "cannot founded in 'organizationIds' array."
     )
 
-<<<<<<< HEAD
+    class TenderNotFoundOnCreateCriteriaForProcuringEntity(val cpid: Cpid, val ocid: Ocid) : ValidationErrors(
+        numberError = "1.12.1",
+        description = "Tender entity not found by cpid '$cpid' and ocid '$ocid'."
+    )
+
+
     class DuplicatedAnswerOnValidateRequirementResponses(
         val candidateId: String,
         val requirementId: RequirementId,
@@ -138,11 +143,6 @@
         numberError = "1.10.5",
         description = "Candidate (id='$candidateId') answered on requirement (id='$requirementId') multiple times " +
             "by requirement responses: $requirementResponses "
-=======
-    class TenderNotFoundOnCreateCriteriaForProcuringEntity(val cpid: Cpid, val ocid: Ocid) : ValidationErrors(
-        numberError = "1.12.1",
-        description = "Tender entity not found by cpid '$cpid' and ocid '$ocid'."
->>>>>>> 8652468b
     )
 
 }