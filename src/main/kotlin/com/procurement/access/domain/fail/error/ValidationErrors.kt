package com.procurement.access.domain.fail.error

import com.procurement.access.application.service.Logger
import com.procurement.access.application.service.requirement.ValidateRequirementResponsesParams
import com.procurement.access.domain.fail.Fail
import com.procurement.access.domain.model.Cpid
import com.procurement.access.domain.model.Ocid
import com.procurement.access.domain.model.enums.CriteriaSource
import com.procurement.access.domain.model.enums.OperationType
import com.procurement.access.domain.model.enums.ProcurementMethod
import com.procurement.access.domain.model.enums.RequirementDataType
import com.procurement.access.domain.model.enums.Stage
import com.procurement.access.domain.model.owner.Owner
import com.procurement.access.domain.model.requirement.RequirementId
import com.procurement.access.domain.model.requirement.response.RequirementResponseId
import com.procurement.access.domain.model.token.Token
import com.procurement.access.infrastructure.dto.cn.criteria.Requirement

sealed class ValidationErrors(
    numberError: String,
    prefix: String = "VR-",
    override val description: String,
    val entityId: String? = null
) : Fail.Error(prefix = prefix) {

    override val code: String = prefix + numberError

    override fun logging(logger: Logger) {
        logger.error(message = message)
    }

    class InvalidOwner(val owner: Owner, val cpid: Cpid) : ValidationErrors(
        numberError = "10.1.1.2",
        description = "Invalid owner '$owner' by cpid '${cpid}'."
    )

    class InvalidToken(val token: Token, val cpid: Cpid) : ValidationErrors(
        numberError = "10.1.1.1",
        description = "Invalid token '$token' by cpid '$cpid'."
    )

    class LotsNotFoundSetStateForLots(val lotsId: Collection<String>) : ValidationErrors(
        numberError = "10.1.7.1",
        description = "Lots '$lotsId' do not found."
    )

    class TenderNotFoundGetLotStateByIds(val cpid: Cpid, val ocid: Ocid) : ValidationErrors(
        numberError = "10.1.3.1",
        description = "Tender not found by cpid '$cpid' and '$ocid'."
    )

    class LotsNotFoundGetLotStateByIds(val lotsId: Collection<String>) : ValidationErrors(
        numberError = "10.1.3.2",
        description = "Lots '$lotsId' do not found."
    )

    class TenderNotFoundCheckAccessToTender(val cpid: Cpid, val ocid: Ocid) : ValidationErrors(
        numberError = "10.1.1.3",
        description = "Tender not found by cpid '$cpid' and '$ocid'."
    )

    class TenderNotFoundSetStateForTender(val cpid: Cpid, val ocid: Ocid) : ValidationErrors(
        numberError = "10.1.6.1",
        description = "Tender not found by cpid '$cpid' and '$ocid'."
    )

    class InvalidBusinessFunctionType(id: String, allowedValues: List<String>) : ValidationErrors(
        numberError = "10.1.5.2",
        description = "Business function '${id}' has invalid type. Allowed values: ${allowedValues}"
    )

    class InvalidDocumentType(id: String, allowedValues: List<String>) : ValidationErrors(
        numberError = "10.1.5.1",
        description = "Document '${id}' has invalid type. Allowed values: ${allowedValues}"
    )

    class TenderNotFoundOnGetTenderState(val cpid: Cpid, val ocid: Ocid) : ValidationErrors(
        numberError = "10.1.8.1",
        description = "Tender not found by cpid '$cpid' and ocid '$ocid'."
    )

    class TenderNotFoundOnGetOrganization(val cpid: Cpid, val ocid: Ocid) : ValidationErrors(
        numberError = "1.9.1",
        description = "Tender not found by cpid '$cpid' and ocid '$ocid'."
    )

    class RequirementsNotFoundOnVerifyRequirementResponse(val cpid: Cpid, val ocid: Ocid) : ValidationErrors(
        numberError = "1.5.1",
        description = "Requirements not found by cpid '$cpid' and ocid '$ocid'."
    )

    class RequirementNotFoundOnVerifyRequirementResponse(val cpid: Cpid, val ocid: Ocid) : ValidationErrors(
        numberError = "1.5.2",
        description = "Requirement not found by cpid '$cpid' and ocid '$ocid'."
    )

    class InvalidCriteriaSourceOnVerifyRequirementResponse(requirement: Requirement) : ValidationErrors(
        numberError = "1.5.4",
        description = "Criteria that contains requirement (id='${requirement.id}') must have source='${CriteriaSource.PROCURING_ENTITY}'"
    )

    class RequirementDataTypeMismatchOnValidateRequirementResponse(
        id: RequirementResponseId,
        received: RequirementDataType,
        available: RequirementDataType
    ) : ValidationErrors(
        numberError = "1.5.3",
        description = "Requirement response's value with id='${id}' is mismatching with stored requirement data type. " +
            "Expected: ${available}, Actual: ${received}."
    )

    class TenderNotFoundOnGetQualificationCriteriaAndMethod(val cpid: Cpid, val ocid: Ocid) : ValidationErrors(
        numberError = "1.11.1",
        description = "Tender entity not found by cpid '$cpid' and ocid '$ocid'."
    )

    class RequirementDataTypeMismatchOnValidateRequirementResponses(
        id: RequirementResponseId,
        received: RequirementDataType,
        available: RequirementDataType
    ) : ValidationErrors(
        numberError = "1.10.3",
        description = "Requirement response's value with id='${id}' is mismatching with stored requirement data type. " +
            "Expected: ${available}, Actual: ${received}."
    )

    class OrganizationIdNotPassedOnValidateRequirementResponses(
        candidateId: String,
        requirementResponseId: RequirementResponseId
    ) : ValidationErrors(
        numberError = "1.10.4",
        description = "For relatedCandidate='${candidateId}' that located in requirement response with id='${requirementResponseId}' " +
            "cannot founded in 'organizationIds' array."
    )

    class TenderNotFoundOnCreateCriteriaForProcuringEntity(val cpid: Cpid, val ocid: Ocid) : ValidationErrors(
        numberError = "1.12.1",
        description = "Tender entity not found by cpid '$cpid' and ocid '$ocid'."
    )

    class TenderNotFoundOnCheckExistenceFA(cpid: Cpid, stage: Stage) : ValidationErrors(
        numberError = "10.1.21.1",
        description = "Tender not found by cpid='$cpid' and stage='$stage'."
    )

    class DuplicatedAnswerOnValidateRequirementResponses(
        val candidateId: String,
        val requirementId: RequirementId,
        val requirementResponses: List<ValidateRequirementResponsesParams.RequirementResponse>
    ) : ValidationErrors(
        numberError = "1.10.5",
        description = "Candidate (id='$candidateId') answered on requirement (id='$requirementId') multiple times " +
            "by requirement responses: $requirementResponses "
    )

    class TenderStatesNotFound(
        country: String,
        pmd: ProcurementMethod,
        operationType: OperationType
    ) : ValidationErrors(
        numberError = "17",
        description = "Tender states not found by country='$country' and pmd='${pmd.name}' and operationType='$operationType'."
    )

    class TenderNotFoundOnCheckTenderState(cpid: Cpid, ocid: Ocid) : ValidationErrors(
        numberError = "1.17.1",
        prefix = "VR.COM-",
        description = "Tender not found by cpid='$cpid' and ocid='$ocid'."
    )

    class TenderStatesIsInvalidOnCheckTenderState(tenderId: String) : ValidationErrors(
        numberError = "1.17.2",
        prefix = "VR.COM-",
        description = "Tender with id='$tenderId' has invalid states.",
        entityId = tenderId
    )

    class TenderNotFoundOnFindAuctions(cpid: Cpid, ocid: Ocid) : ValidationErrors(
        numberError = "1.19.1",
        prefix = "VR.COM-",
        description = "Tender not found by cpid='$cpid' and ocid='$ocid'."
    )

    class TenderNotFoundOnOutsourcingPN(cpid: Cpid, ocid: Ocid) : ValidationErrors(
        numberError = "1.21.1",
        prefix = "VR.COM-",
        description = "Tender not found by cpid='$cpid' and ocid='$ocid'."
    )

<<<<<<< HEAD
    class TenderNotFoundOnCheckRelation(cpid: Cpid, ocid: Ocid) : ValidationErrors(
        numberError = "1.24.1",
=======
    class TenderNotFoundOnCreateRelationToOtherProcess(cpid: Cpid, ocid: Ocid) : ValidationErrors(
        numberError = "1.22.1",
>>>>>>> 0f47b2ee
        prefix = "VR.COM-",
        description = "Tender not found by cpid='$cpid' and ocid='$ocid'."
    )
}<|MERGE_RESOLUTION|>--- conflicted
+++ resolved
@@ -187,13 +187,14 @@
         description = "Tender not found by cpid='$cpid' and ocid='$ocid'."
     )
 
-<<<<<<< HEAD
     class TenderNotFoundOnCheckRelation(cpid: Cpid, ocid: Ocid) : ValidationErrors(
         numberError = "1.24.1",
-=======
+        prefix = "VR.COM-",
+        description = "Tender not found by cpid='$cpid' and ocid='$ocid'."
+    )
+
     class TenderNotFoundOnCreateRelationToOtherProcess(cpid: Cpid, ocid: Ocid) : ValidationErrors(
         numberError = "1.22.1",
->>>>>>> 0f47b2ee
         prefix = "VR.COM-",
         description = "Tender not found by cpid='$cpid' and ocid='$ocid'."
     )
