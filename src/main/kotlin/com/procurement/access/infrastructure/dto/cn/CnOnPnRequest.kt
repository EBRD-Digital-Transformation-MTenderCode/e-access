--- conflicted
+++ resolved
@@ -54,16 +54,14 @@
         @JsonInclude(JsonInclude.Include.NON_NULL)
         @field:JsonProperty("electronicAuctions") @param:JsonProperty("electronicAuctions") val electronicAuctions: ElectronicAuctions?,
 
-<<<<<<< HEAD
-        @JsonInclude(JsonInclude.Include.NON_NULL)
-        @field:JsonProperty("procuringEntity") @param:JsonProperty("procuringEntity") val procuringEntity: ProcuringEntity?,
-=======
         @JsonInclude(JsonInclude.Include.NON_EMPTY)
         @field:JsonProperty("criteria") @param:JsonProperty("criteria") val criteria: List<Criteria>?,
 
         @JsonInclude(JsonInclude.Include.NON_EMPTY)
         @field:JsonProperty("conversions") @param:JsonProperty("conversions") val conversions: List<Conversion>?,
->>>>>>> 9e719fc2
+
+        @JsonInclude(JsonInclude.Include.NON_NULL)
+        @field:JsonProperty("procuringEntity") @param:JsonProperty("procuringEntity") val procuringEntity: ProcuringEntity?,
 
         @field:JsonProperty("lots") @param:JsonProperty("lots") val lots: List<Lot>,
         @field:JsonProperty("items") @param:JsonProperty("items") val items: List<Item>,
