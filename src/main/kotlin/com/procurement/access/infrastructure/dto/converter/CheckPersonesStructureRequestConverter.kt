package com.procurement.access.infrastructure.dto.converter

import com.procurement.access.application.model.responder.check.structure.CheckPersonsStructure
import com.procurement.access.domain.fail.error.DataErrors
import com.procurement.access.domain.util.Result
import com.procurement.access.domain.util.Result.Companion.failure
import com.procurement.access.domain.util.extension.mapOptionalResult
import com.procurement.access.domain.util.extension.mapResult
import com.procurement.access.infrastructure.handler.check.persons.CheckPersonsStructureRequest

fun CheckPersonsStructureRequest.Params.convert(): Result<CheckPersonsStructure.Params, DataErrors> {

    val convertedPersons = this.persons
        .mapResult { it.convert() }
        .doOnError { error -> return failure(error) }
        .get

    return CheckPersonsStructure.Params.tryCreate(
        cpid = this.cpid,
        ocid = this.ocid,
        persons = convertedPersons,
<<<<<<< HEAD
        locationOfPersones = this.locationOfPersons
=======
        locationOfPersons = this.locationOfPersons
>>>>>>> f5240a50
    )
}

private fun CheckPersonsStructureRequest.Params.Person.convert(): Result<CheckPersonsStructure.Params.Person, DataErrors> {
    val identifier = this.identifier
        .convert()
        .doOnError { error -> return failure(error) }
        .get

    val businessFunctions = this.businessFunctions
        .mapResult { it.convert() }
        .doOnError { error -> return failure(error) }
        .get

    return CheckPersonsStructure.Params.Person.tryCreate(
        title = this.title,
        name = this.name,
        identifier = identifier,
        businessFunctions = businessFunctions

    )
}

private fun CheckPersonsStructureRequest.Params.Person.BusinessFunction.convert(): Result<CheckPersonsStructure.Params.Person.BusinessFunction, DataErrors> {
    val period = this.period
        .convert()
        .doOnError { error -> return failure(error) }
        .get

    val documents = this.documents
        .mapOptionalResult { it.convert() }
        .doOnError { error -> return failure(error) }
        .get

    return CheckPersonsStructure.Params.Person.BusinessFunction.tryCreate(
        id = this.id,
        jobTitle = this.jobTitle,
        type = this.type,
        period = period,
        documents = documents
    )
}

private fun CheckPersonsStructureRequest.Params.Person.BusinessFunction.Document.convert(): Result<CheckPersonsStructure.Params.Person.BusinessFunction.Document, DataErrors> =
    CheckPersonsStructure.Params.Person.BusinessFunction.Document.tryCreate(
        id = this.id,
        title = this.title,
        description = this.description,
        documentType = this.documentType
    )

private fun CheckPersonsStructureRequest.Params.Person.BusinessFunction.Period.convert(): Result<CheckPersonsStructure.Params.Person.BusinessFunction.Period, DataErrors> =
    CheckPersonsStructure.Params.Person.BusinessFunction.Period.tryCreate(
        startDate = this.startDate
    )

private fun CheckPersonsStructureRequest.Params.Person.Identifier.convert(): Result<CheckPersonsStructure.Params.Person.Identifier, DataErrors> =
    CheckPersonsStructure.Params.Person.Identifier.tryCreate(
        id = this.id,
        scheme = this.scheme,
        uri = this.uri
    )<|MERGE_RESOLUTION|>--- conflicted
+++ resolved
@@ -19,11 +19,7 @@
         cpid = this.cpid,
         ocid = this.ocid,
         persons = convertedPersons,
-<<<<<<< HEAD
-        locationOfPersones = this.locationOfPersons
-=======
         locationOfPersons = this.locationOfPersons
->>>>>>> f5240a50
     )
 }
 
