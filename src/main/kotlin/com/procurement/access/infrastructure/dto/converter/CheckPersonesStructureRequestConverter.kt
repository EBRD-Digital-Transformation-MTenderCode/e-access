package com.procurement.access.infrastructure.dto.converter

import com.procurement.access.application.model.responder.check.structure.CheckPersonesStructure
import com.procurement.access.domain.fail.error.DataErrors
import com.procurement.access.domain.util.Result
import com.procurement.access.domain.util.Result.Companion.failure
import com.procurement.access.domain.util.extension.mapOptionalResult
import com.procurement.access.domain.util.extension.mapResult
import com.procurement.access.infrastructure.handler.check.persons.CheckPersonesStructureRequest

fun CheckPersonesStructureRequest.Params.convert(): Result<CheckPersonesStructure.Params, DataErrors> {

    val convertedPersones = this.persones
        .mapResult { it.convert() }
        .doOnError { error -> return failure(error) }
        .get

    return CheckPersonesStructure.Params.tryCreate(
        cpid = this.cpid,
        ocid = this.ocid,
<<<<<<< HEAD
        persons = convertedPersons,
        locationOfPersones = this.locationOfPersones
=======
        persones = convertedPersones,
        locationOfPersons = this.locationOfPersons
>>>>>>> cd893a6b
    )
}

private fun CheckPersonesStructureRequest.Params.Person.convert(): Result<CheckPersonesStructure.Params.Person, DataErrors> {
    val identifier = this.identifier
        .convert()
        .doOnError { error -> return failure(error) }
        .get

    val businessFunctions = this.businessFunctions
        .mapResult { it.convert() }
        .doOnError { error -> return failure(error) }
        .get

    return CheckPersonesStructure.Params.Person.tryCreate(
        title = this.title,
        name = this.name,
        identifier = identifier,
        businessFunctions = businessFunctions

    )
}

private fun CheckPersonesStructureRequest.Params.Person.BusinessFunction.convert(): Result<CheckPersonesStructure.Params.Person.BusinessFunction, DataErrors> {
    val period = this.period
        .convert()
        .doOnError { error -> return failure(error) }
        .get

    val documents = this.documents
        .mapOptionalResult { it.convert() }
        .doOnError { error -> return failure(error) }
        .get

    return CheckPersonesStructure.Params.Person.BusinessFunction.tryCreate(
        id = this.id,
        jobTitle = this.jobTitle,
        type = this.type,
        period = period,
        documents = documents
    )
}

private fun CheckPersonesStructureRequest.Params.Person.BusinessFunction.Document.convert(): Result<CheckPersonesStructure.Params.Person.BusinessFunction.Document, DataErrors> =
    CheckPersonesStructure.Params.Person.BusinessFunction.Document.tryCreate(
        id = this.id,
        title = this.title,
        description = this.description,
        documentType = this.documentType
    )

private fun CheckPersonesStructureRequest.Params.Person.BusinessFunction.Period.convert(): Result<CheckPersonesStructure.Params.Person.BusinessFunction.Period, DataErrors> =
    CheckPersonesStructure.Params.Person.BusinessFunction.Period.tryCreate(
        startDate = this.startDate
    )

private fun CheckPersonesStructureRequest.Params.Person.Identifier.convert(): Result<CheckPersonesStructure.Params.Person.Identifier, DataErrors> =
    CheckPersonesStructure.Params.Person.Identifier.tryCreate(
        id = this.id,
        scheme = this.scheme,
        uri = this.uri
    )<|MERGE_RESOLUTION|>--- conflicted
+++ resolved
@@ -18,13 +18,8 @@
     return CheckPersonesStructure.Params.tryCreate(
         cpid = this.cpid,
         ocid = this.ocid,
-<<<<<<< HEAD
-        persons = convertedPersons,
+        persones = convertedPersones,
         locationOfPersones = this.locationOfPersones
-=======
-        persones = convertedPersones,
-        locationOfPersons = this.locationOfPersons
->>>>>>> cd893a6b
     )
 }
 
