--- conflicted
+++ resolved
@@ -61,27 +61,21 @@
             )
         }
 
-<<<<<<< HEAD
-fun parseStartDate(value: String): Result<LocalDateTime, DataErrors.Validation> = parseDate(value, "startDate")
-
-fun parseDate(value: String, attributeName: String): Result<LocalDateTime, DataErrors.Validation> {
-=======
 fun parseStartDate(value: String): Result<LocalDateTime, DataErrors.Validation> =
     parseDate(value, "startDate")
 
 fun parseDate(value: String, name: String): Result<LocalDateTime, DataErrors.Validation>{
->>>>>>> 07fa571e
     return value.toLocalDateTime()
         .mapFailure { fail ->
             when (fail) {
                 is DataTimeError.InvalidFormat -> DataErrors.Validation.DataFormatMismatch(
-                    name = attributeName,
+                    name = name,
                     actualValue = value,
                     expectedFormat = fail.pattern
                 )
 
                 is DataTimeError.InvalidDateTime ->
-                    DataErrors.Validation.InvalidDateTime(name = attributeName, actualValue = value)
+                    DataErrors.Validation.InvalidDateTime(name = name, actualValue = value)
             }
         }
 }
