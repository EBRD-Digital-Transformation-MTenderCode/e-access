package com.procurement.access.application.model.responder.check.structure

import com.procurement.access.application.model.parseCpid
import com.procurement.access.application.model.parseOcid
import com.procurement.access.application.model.parseStartDate
import com.procurement.access.domain.EnumElementProvider.Companion.keysAsStrings
import com.procurement.access.domain.fail.error.DataErrors
import com.procurement.access.domain.model.Cpid
import com.procurement.access.domain.model.Ocid
import com.procurement.access.domain.model.document.DocumentId
import com.procurement.access.domain.model.enums.BusinessFunctionDocumentType
import com.procurement.access.domain.model.enums.BusinessFunctionType
import com.procurement.access.domain.model.enums.LocationOfPersonsType
import com.procurement.access.domain.util.None
import com.procurement.access.domain.util.Option
import com.procurement.access.domain.util.Result
import com.procurement.access.domain.util.Result.Companion.failure
import com.procurement.access.domain.util.Some
import java.time.LocalDateTime

class CheckPersonsStructure {

    class Params private constructor(
        val cpid: Cpid,
        val ocid: Ocid,
        val persons: List<Person>,
        val locationOfPersons: LocationOfPersonsType
    ) {
        companion object {
            private val allowedLocationOfPersonsTypes = LocationOfPersonsType.allowedElements
                .filter {
                    when (it) {
                        LocationOfPersonsType.AWARD,
<<<<<<< HEAD
                        LocationOfPersonsType.BUYER,
                        LocationOfPersonsType.PROCURING_ENTITY,
                        LocationOfPersonsType.SUPPLIERS,
                        LocationOfPersonsType.TENDERERS-> true
=======
                        LocationOfPersonsType.PROCURING_ENTITY,
                        LocationOfPersonsType.TENDERERS,
                        LocationOfPersonsType.SUPPLIERS,
                        LocationOfPersonsType.BUYER -> true
>>>>>>> f5240a50
                    }
                }.toSet()

            fun tryCreate(
                cpid: String,
                ocid: String,
                persons: List<Person>,
                locationOfPersons: String
            ): Result<Params, DataErrors> {

                val parsedCpid = parseCpid(value = cpid)
                    .doOnError { error -> return failure(error) }
                    .get

                val parsedOcid = parseOcid(value = ocid)
                    .doOnError { error -> return failure(error) }
                    .get

                val parsedLocationOfPersones = locationOfPersons
                    .let {
                        LocationOfPersonsType.orNull(it)
                            ?.takeIf { it in allowedLocationOfPersonsTypes }
                            ?: return failure(
                                DataErrors.Validation.UnknownValue(
                                    name = "locationOfPersones",
                                    expectedValues = allowedLocationOfPersonsTypes.keysAsStrings(),
                                    actualValue = it
                                )
                            )

                    }

                return Result.success(
                    Params(
                        cpid = parsedCpid,
                        ocid = parsedOcid,
                        persons = persons,
                        locationOfPersons = parsedLocationOfPersones
                    )
                )
            }
        }

        class Person private constructor(
            val title: String,
            val name: String,
            val identifier: Identifier,
            val businessFunctions: List<BusinessFunction>
        ) {

            companion object {
                fun tryCreate(
                    title: String,
                    name: String,
                    identifier: Identifier,
                    businessFunctions: List<BusinessFunction>
                ): Result<Person, DataErrors> {

                    return Result.success(
                        Person(
                            title = title,
                            name = name,
                            identifier = identifier,
                            businessFunctions = businessFunctions
                        )
                    )
                }
            }

            class Identifier private constructor(
                val scheme: String,
                val id: String,
                val uri: String?
            ) {

                companion object {
                    fun tryCreate(
                        scheme: String,
                        id: String,
                        uri: String?
                    ): Result<Identifier, DataErrors> {

                        return Result.success(
                            Identifier(scheme = scheme, id = id, uri = uri)
                        )
                    }
                }
            }

            class BusinessFunction private constructor(
                val id: String,
                val type: BusinessFunctionType,
                val jobTitle: String,
                val period: Period,
                val documents: List<Document>
            ) {

                companion object {
                    private val allowedBusinessFunctionTypes = BusinessFunctionType.allowedElements
                        .filter {
                            when (it) {
                                BusinessFunctionType.CHAIRMAN,
                                BusinessFunctionType.PROCURMENT_OFFICER,
                                BusinessFunctionType.CONTACT_POINT,
                                BusinessFunctionType.TECHNICAL_EVALUATOR,
                                BusinessFunctionType.TECHNICAL_OPENER,
                                BusinessFunctionType.PRICE_OPENER,
                                BusinessFunctionType.PRICE_EVALUATOR -> true
                                BusinessFunctionType.AUTHORITY       -> false
                            }
                        }.toSet()

                    fun tryCreate(
                        id: String,
                        type: String,
                        jobTitle: String,
                        period: Period,
                        documents: Option<List<Document>>
                    ): Result<BusinessFunction, DataErrors> {

                        val parsedType = type
                            .let {
                                BusinessFunctionType.orNull(it)
                                    ?.takeIf { it in allowedBusinessFunctionTypes }
                                    ?: return failure(
                                        DataErrors.Validation.UnknownValue(
                                            name = "businessFunction.type",
                                            expectedValues = allowedBusinessFunctionTypes.keysAsStrings(),
                                            actualValue = it
                                        )
                                    )
                            }

                        return Result.success(
                            BusinessFunction(
                                id = id,
                                type = parsedType,
                                jobTitle = jobTitle,
                                period = period,
                                documents = when (documents) {
                                    is Some -> documents.get
                                    None    -> emptyList()
                                }
                            )
                        )
                    }
                }

                class Period private constructor(
                    val startDate: LocalDateTime
                ) {

                    companion object {
                        fun tryCreate(
                            startDate: String
                        ): Result<Period, DataErrors> {

                            val startDateParsed = parseStartDate(startDate)
                                .doOnError { error -> return failure(error) }
                                .get

                            return Result.success(
                                Period(startDate = startDateParsed)
                            )
                        }
                    }
                }

                class Document private constructor(
                    val id: DocumentId,
                    val documentType: BusinessFunctionDocumentType,
                    val title: String,
                    val description: String?
                ) {

                    companion object {
                        private val allowedBusinessFunctionDocumentTypes = BusinessFunctionDocumentType.allowedElements
                            .filter {
                                when (it) {
                                    BusinessFunctionDocumentType.REGULATORY_DOCUMENT -> true
                                }
                            }.toSet()

                        fun tryCreate(
                            id: String,
                            documentType: String,
                            title: String,
                            description: String?
                        ): Result<Document, DataErrors> {

                            val createdDocumentType = documentType
                                .let {
                                    BusinessFunctionDocumentType.orNull(it)
                                        ?.takeIf { it in allowedBusinessFunctionDocumentTypes }
                                        ?: return failure(
                                            DataErrors.Validation.UnknownValue(
                                                name = "documentType",
                                                expectedValues = allowedBusinessFunctionDocumentTypes.keysAsStrings(),
                                                actualValue = it
                                            )
                                        )
                                }

                            return Result.success(
                                Document(
                                    id = id,
                                    documentType = createdDocumentType,
                                    title = title,
                                    description = description
                                )
                            )
                        }
                    }
                }
            }
        }
    }
}
<|MERGE_RESOLUTION|>--- conflicted
+++ resolved
@@ -31,17 +31,10 @@
                 .filter {
                     when (it) {
                         LocationOfPersonsType.AWARD,
-<<<<<<< HEAD
-                        LocationOfPersonsType.BUYER,
-                        LocationOfPersonsType.PROCURING_ENTITY,
-                        LocationOfPersonsType.SUPPLIERS,
-                        LocationOfPersonsType.TENDERERS-> true
-=======
                         LocationOfPersonsType.PROCURING_ENTITY,
                         LocationOfPersonsType.TENDERERS,
                         LocationOfPersonsType.SUPPLIERS,
                         LocationOfPersonsType.BUYER -> true
->>>>>>> f5240a50
                     }
                 }.toSet()
 
