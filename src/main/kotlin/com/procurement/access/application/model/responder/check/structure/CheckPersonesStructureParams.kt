--- conflicted
+++ resolved
@@ -23,13 +23,8 @@
     class Params private constructor(
         val cpid: Cpid,
         val ocid: Ocid,
-<<<<<<< HEAD
-        val persons: List<Person>,
+        val persones: List<Person>,
         val locationOfPersones: LocationOfPersonsType
-=======
-        val persones: List<Person>,
-        val locationOfPersons: LocationOfPersonsType
->>>>>>> cd893a6b
     ) {
         companion object {
             private val allowedLocationOfPersonesTypes = LocationOfPersonsType.allowedElements
@@ -46,13 +41,8 @@
             fun tryCreate(
                 cpid: String,
                 ocid: String,
-<<<<<<< HEAD
-                persons: List<Person>,
+                persones: List<Person>,
                 locationOfPersones: String
-=======
-                persones: List<Person>,
-                locationOfPersons: String
->>>>>>> cd893a6b
             ): Result<Params, DataErrors> {
 
                 val parsedCpid = parseCpid(value = cpid)
@@ -81,13 +71,8 @@
                     Params(
                         cpid = parsedCpid,
                         ocid = parsedOcid,
-<<<<<<< HEAD
-                        persons = persons,
+                        persones = persones,
                         locationOfPersones = parsedLocationOfPersones
-=======
-                        persones = persones,
-                        locationOfPersons = parsedLocationOfPersones
->>>>>>> cd893a6b
                     )
                 )
             }
