--- conflicted
+++ resolved
@@ -12,18 +12,12 @@
     LOT_STATUS_NOT_NULL("00.08", "Lot status must be empty."),
     LOT_STATUS_DETAILS_NOT_NULL("00.09", "Lot status details must be empty."),
     PERIOD_NOT_NULL("00.10", "Tender period must be empty."),
-<<<<<<< HEAD
-    NOT_ACTIVE("10.01", "The cn procedure is not in active state."),
-    NOT_INTERMEDIATE("10.02", "The cn procedure is not in any of the intermediate states."),
-    NO_ACTIVE_LOTS("10.03", "There is no lot in the active state.");
-=======
     NOT_ACTIVE("10.01", "The tender procedure is not in active state."),
     NOT_INTERMEDIATE("10.02", "The tender procedure is not in any of the intermediate states."),
     NO_ACTIVE_LOTS("10.03", "There is no lot in the active state."),
     INVALID_TOKEN("10.04", "Invalid access token."),
     INVALID_CPID_FROM_DTO("10.05", "Invalid id from dto."),
     INVALID_LOTS_RELATED_LOTS("10.06","Documents related lots not contains all lots.");
->>>>>>> bdd98bda
 
 
     private final String code;
