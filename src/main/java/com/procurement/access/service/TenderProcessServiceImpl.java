package com.procurement.access.service;

import com.datastax.driver.core.utils.UUIDs;
import com.procurement.access.config.properties.OCDSProperties;
import com.procurement.access.dao.TenderProcessDao;
import com.procurement.access.exception.ErrorException;
import com.procurement.access.exception.ErrorType;
import com.procurement.access.model.dto.bpe.ResponseDto;
import com.procurement.access.model.dto.ocds.Lot;
import com.procurement.access.model.dto.ocds.OrganizationReference;
import com.procurement.access.model.dto.ocds.Tender;
import com.procurement.access.model.dto.tender.TenderProcessRequestDto;
import com.procurement.access.model.dto.tender.TenderProcessResponseDto;
import com.procurement.access.model.entity.TenderProcessEntity;
import com.procurement.access.utils.DateUtil;
import com.procurement.access.utils.JsonUtil;
import java.time.LocalDateTime;
import java.util.Objects;
import java.util.Optional;
import java.util.Set;
import java.util.UUID;
import org.springframework.stereotype.Service;

import static com.procurement.access.model.dto.ocds.TenderStatus.ACTIVE;
import static com.procurement.access.model.dto.ocds.TenderStatusDetails.EMPTY;

@Service
public class TenderProcessServiceImpl implements TenderProcessService {

    private static final String SEPARATOR = "-";
    private final OCDSProperties ocdsProperties;
    private final JsonUtil jsonUtil;
    private final DateUtil dateUtil;
    private final TenderProcessDao tenderProcessDao;

    public TenderProcessServiceImpl(final OCDSProperties ocdsProperties,
                                    final JsonUtil jsonUtil,
                                    final DateUtil dateUtil,
                                    final TenderProcessDao tenderProcessDao) {
        this.ocdsProperties = ocdsProperties;
        this.jsonUtil = jsonUtil;
        this.dateUtil = dateUtil;
        this.tenderProcessDao = tenderProcessDao;
    }

    @Override
    public ResponseDto createCn(final String stage,
                                final String country,
                                final String owner,
                                final LocalDateTime dateTime,
<<<<<<< HEAD
                                final TenderProcessDto dto) {
        final String cpId = getCpId(country);
=======
                                final TenderProcessRequestDto dto) {
>>>>>>> 81170b61
        final Tender tender = dto.getTender();
        if (Objects.nonNull(tender.getId())) throw new ErrorException(ErrorType.TENDER_ID_NOT_NULL);
        final String cpId = getCpId(country);
        tender.setId(cpId);
        setLotsStatus(tender);
        setTenderStatus(tender);
        setItemsId(tender);
        setLotsIdAndItemsAndDocumentsRelatedLots(tender);
        setIdOfOrganizationReference(tender.getProcuringEntity());
        final TenderProcessEntity entity = getEntity(dto, stage, dateTime, owner);
        tenderProcessDao.save(entity);
<<<<<<< HEAD
        dto.setOcId(cpId);
        dto.setToken(entity.getToken().toString());
=======
        final TenderProcessResponseDto processResponseDto = getTenderProcessResponseDto(dto);
        processResponseDto.setOcId(cpId);
        processResponseDto.setToken(entity.getToken().toString());
>>>>>>> 81170b61
        return new ResponseDto<>(true, null, dto);
    }

    @Override
    public ResponseDto updateCn(final String cpId,
                                final String token,
                                final String owner,
                                final TenderProcessResponseDto cn) {
        final TenderProcessEntity entity = Optional.ofNullable(tenderProcessDao.getByCpIdAndToken(cpId, UUID.fromString(token)))
                .orElseThrow(() -> new ErrorException(ErrorType.DATA_NOT_FOUND));
        if (!entity.getOwner().equals(owner))
            throw new ErrorException(ErrorType.INVALID_OWNER);
        final TenderProcessResponseDto tender = jsonUtil.toObject(TenderProcessResponseDto.class, entity.getJsonData());
        tender.setTender(cn.getTender());
        entity.setJsonData(jsonUtil.toJson(tender));
        tenderProcessDao.save(entity);
        cn.setToken(entity.getToken().toString());
        return new ResponseDto<>(true, null, cn);
    }

    @Override
    public ResponseDto createPin(final String stage,
                                 final String country,
                                 final String owner,
                                 final LocalDateTime dateTime,
                                 final TenderProcessResponseDto dto) {
        return null;
    }

    private TenderProcessResponseDto getTenderProcessResponseDto(final TenderProcessRequestDto dto) {
        return new TenderProcessResponseDto(null, null, dto.getPlanning(), dto.getTender());
    }

    private String getCpId(final String country) {
        return ocdsProperties.getPrefix() + SEPARATOR + country + SEPARATOR + dateUtil.milliNowUTC();
    }

    private void setIdOfOrganizationReference(final OrganizationReference or) {
        or.setId(or.getIdentifier().getScheme() + SEPARATOR + or.getIdentifier().getId());
    }

    private void setTenderStatus(final Tender tender) {
        tender.setStatus(ACTIVE);
        tender.setStatusDetails(EMPTY);
    }

    private void setLotsStatus(final Tender tender) {
        tender.getLots().forEach(lot -> {
            lot.setStatus(ACTIVE);
            lot.setStatusDetails(EMPTY);
        });
    }

    private void setItemsId(final Tender tender) {
        tender.getItems().forEach(item -> item.setId(UUIDs.timeBased().toString()));
    }

    private void setLotsIdAndItemsAndDocumentsRelatedLots(final Tender tender) {
        for (final Lot lot : tender.getLots()) {
            final String id = UUIDs.timeBased().toString();
            if (Objects.nonNull(tender.getItems())) {
                tender.getItems()
                        .stream()
                        .filter(item -> item.getRelatedLot().equals(lot.getId()))
                        .forEach(item -> item.setRelatedLot(id));
            }
            if (Objects.nonNull(tender.getDocuments())) {
                tender.getDocuments().forEach(document -> {
                    final Set<String> relatedLots = document.getRelatedLots();
                    if (Objects.nonNull(relatedLots)) {
                        if (relatedLots.contains(lot.getId())) {
                            relatedLots.remove(lot.getId());
                            relatedLots.add(id);
                        }
                        document.setRelatedLots(relatedLots);
                    }
                });
            }
            lot.setId(id);
        }
    }

    private TenderProcessEntity getEntity(final TenderProcessRequestDto dto,
                                          final String stage,
                                          final LocalDateTime dateTime,
                                          final String owner) {
        final TenderProcessEntity entity = new TenderProcessEntity();
        entity.setCpId(dto.getTender().getId());
        entity.setToken(UUIDs.random());
        entity.setStage(stage);
        entity.setOwner(owner);
        entity.setCreatedDate(dateUtil.localToDate(dateTime));
        entity.setJsonData(jsonUtil.toJson(dto));
        return entity;
    }

}<|MERGE_RESOLUTION|>--- conflicted
+++ resolved
@@ -48,12 +48,7 @@
                                 final String country,
                                 final String owner,
                                 final LocalDateTime dateTime,
-<<<<<<< HEAD
-                                final TenderProcessDto dto) {
-        final String cpId = getCpId(country);
-=======
                                 final TenderProcessRequestDto dto) {
->>>>>>> 81170b61
         final Tender tender = dto.getTender();
         if (Objects.nonNull(tender.getId())) throw new ErrorException(ErrorType.TENDER_ID_NOT_NULL);
         final String cpId = getCpId(country);
@@ -65,14 +60,9 @@
         setIdOfOrganizationReference(tender.getProcuringEntity());
         final TenderProcessEntity entity = getEntity(dto, stage, dateTime, owner);
         tenderProcessDao.save(entity);
-<<<<<<< HEAD
-        dto.setOcId(cpId);
-        dto.setToken(entity.getToken().toString());
-=======
         final TenderProcessResponseDto processResponseDto = getTenderProcessResponseDto(dto);
         processResponseDto.setOcId(cpId);
         processResponseDto.setToken(entity.getToken().toString());
->>>>>>> 81170b61
         return new ResponseDto<>(true, null, dto);
     }
 
