--- conflicted
+++ resolved
@@ -2,12 +2,8 @@
 
 import com.nhaarman.mockito_kotlin.mock
 import com.nhaarman.mockito_kotlin.whenever
-<<<<<<< HEAD
-import com.procurement.access.application.model.params.CheckEqualPNAndAPCurrencyParams
+import com.procurement.access.application.model.params.CheckEqualityCurrenciesParams
 import com.procurement.access.application.model.params.CheckExistenceSignAuctionParams
-=======
-import com.procurement.access.application.model.params.CheckEqualityCurrenciesParams
->>>>>>> 4850233d
 import com.procurement.access.application.repository.TenderProcessRepository
 import com.procurement.access.dao.TenderProcessDao
 import com.procurement.access.domain.model.Cpid
@@ -36,15 +32,10 @@
     companion object {
         private val CPID = Cpid.tryCreateOrNull("ocds-t1s2t3-MD-1565251033096")!!
         private val OCID = Ocid.tryCreateOrNull("ocds-b3wdp1-MD-1581509539187-EV-1581509653044")!!
-<<<<<<< HEAD
-        private val CPID_AP = Cpid.tryCreateOrNull("ocds-t1s2t3-OT-1565251033097")!!
-        private val OCID_AP = Ocid.tryCreateOrNull("ocds-b3wdp1-MD-1581509539187-FE-1581509653045")!!
-=======
         private val RELATED_CPID = Cpid.tryCreateOrNull("ocds-t1s2t3-OT-1565251033097")!!
         private val RELATED_OCID = Ocid.tryCreateOrNull("ocds-b3wdp1-MD-1581509539187-FE-1581509653045")!!
 
 
->>>>>>> 4850233d
     }
 
     @BeforeEach
@@ -72,31 +63,19 @@
             whenever(tenderProcessRepository.getByCpIdAndStage(cpid = params.relatedCpid, stage = params.relatedOcid.stage))
                 .thenReturn(success(relatedTenderProcessEntity))
 
-<<<<<<< HEAD
-            val actual = validationService.checkEqualPNAndAPCurrency(params = getParams())
-=======
             val actual =  validationService.checkEqualityCurrencies(params = getParams())
->>>>>>> 4850233d
 
             assertTrue(actual is ValidationResult.Ok)
         }
 
         @Test
-<<<<<<< HEAD
-        fun pnRecordNotFound_fail() {
-=======
         fun recordNotFound_fail(){
->>>>>>> 4850233d
             val params = getParams()
 
             whenever(tenderProcessRepository.getByCpIdAndStage(cpid = params.cpid, stage = params.ocid.stage))
                 .thenReturn(success(null))
 
-<<<<<<< HEAD
-            val actual = validationService.checkEqualPNAndAPCurrency(params = getParams()).error
-=======
             val actual =  validationService.checkEqualityCurrencies(params = getParams()).error
->>>>>>> 4850233d
 
             val expectedErrorCode = "VR.COM-1.33.1"
             val expectedErrorMessage = "Tender not found by cpid='${params.cpid}' and ocid='${params.ocid}'."
@@ -106,11 +85,7 @@
         }
 
         @Test
-<<<<<<< HEAD
-        fun apRecordNotFound_fail() {
-=======
         fun relatedRecordNotFound_fail(){
->>>>>>> 4850233d
             val params = getParams()
 
             val tenderProcessEntity = TenderProcessEntityGenerator.generate(data = "")
@@ -120,11 +95,7 @@
             whenever(tenderProcessRepository.getByCpIdAndStage(cpid = params.relatedCpid, stage = params.relatedOcid.stage))
                 .thenReturn(success(null))
 
-<<<<<<< HEAD
-            val actual = validationService.checkEqualPNAndAPCurrency(params = getParams()).error
-=======
             val actual =  validationService.checkEqualityCurrencies(params = getParams()).error
->>>>>>> 4850233d
 
             val expectedErrorCode = "VR.COM-1.33.2"
             val expectedErrorMessage = "Tender not found by cpid='${params.relatedCpid}' and ocid='${params.relatedOcid}'."
@@ -147,11 +118,7 @@
             whenever(tenderProcessRepository.getByCpIdAndStage(cpid = params.relatedCpid, stage = params.relatedOcid.stage))
                 .thenReturn(success(relatedTenderProcessEntity))
 
-<<<<<<< HEAD
-            val actual = validationService.checkEqualPNAndAPCurrency(params = getParams()).error
-=======
             val actual =  validationService.checkEqualityCurrencies(params = getParams()).error
->>>>>>> 4850233d
 
             val expectedErrorCode = "VR.COM-1.33.3"
             val expectedErrorMessage = "Tenders' currencies do not match."
