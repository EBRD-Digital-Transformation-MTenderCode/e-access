{
  "tender": {
    "classification": {
      "scheme": "CPV",
      "description": "request.tender.classification.description",
      "id": "request.tender.classification.id"
    },
    "procurementMethodRationale": "request.tender.procurementMethodRationale",
    "procurementMethodAdditionalInfo": "request.tender.procurementMethodAdditionalInfo",
    "awardCriteria": "costOnly",
    "tenderPeriod": {
      "startDate": "2019-04-01T10:00:00Z",
      "endDate": "2019-04-29T10:00:00Z"
    },
    "enquiryPeriod": {
      "endDate": "2019-03-16T12:40:00Z",
      "startDate": "2019-03-15T11:54:35Z"
    },
    "procurementMethodModalities": [
      "electronicAuction"
    ],
    "electronicAuctions": {
      "details": [
        {
          "id": "1",
          "relatedLot": "lot-1",
          "electronicAuctionModalities": [
            {
              "eligibleMinimumDifference": {
                "amount": 1.01,
                "currency": "pn.planning.budget.amount.currency"
              }
            }
          ]
        },
        {
          "id": "2",
          "relatedLot": "lot-2",
          "electronicAuctionModalities": [
            {
              "eligibleMinimumDifference": {
                "amount": 2.01,
                "currency": "pn.planning.budget.amount.currency"
              }
            }
          ]
        }
      ]
    },
<<<<<<< HEAD
    "procuringEntity": {
      "id": "procuringEntity.id",
      "persones": [
        {
          "title": "procuringEntity.persones[0].title",
          "name": "procuringEntity.persones[0].name",
          "identifier": {
            "scheme": "procuringEntity.persones[0].identifier.scheme",
            "id": "procuringEntity.persones[0].identifier.id",
            "uri": "procuringEntity.persones[0].identifier.uri"
          },
          "businessFunctions": [
            {
              "id": "procuringEntity.persones[0].businessFunctions[0].id",
              "type": "authority",
              "jobTitle": "Chief Executive Officer",
              "period": {
                "startDate": "2019-10-16T11:45:56Z"
              },
              "documents": [
                {
                  "id": "procuringEntity.persones[0].businessFunctions[0].documents[0].id",
                  "documentType": "regulatoryDocument",
                  "title": "procuringEntity.persones[0].businessFunctions[0].documents[0].title",
                  "description": "procuringEntity.persones[0].businessFunctions[0].documents[0].description"
                }
              ]
            }
          ]
        }
      ]
    },
=======
    "criteria": [
      {
        "id": "d3732c09-7d62-4edc-a172-241da6636e7c",
        "title": "Bankruptcy",
        "description": "Is the economic operator bankrupt? This information needs not be given if exclusion of economic operators in this case has been made mandatory under the applicable national law without any possibility of derogation where the economic operator is nevertheless able to perform the contract.",
        "requirementGroups": [
          {
            "id": "d91c11a1-f19e-4b83-8ade-c4be2bf00555",
            "description": "tender.criteria.description",
            "requirements": [
              {
                "id": "974c8196-9d1c-419c-9ca9-45bb9f5fd59a",
                "title": "Your answer?",
                "dataType": "boolean",
                "expectedValue": false
              }
            ]
          }
        ]
      },
      {
        "id": "d3732c09-7d62-4edc-a172-241da6636e5c",
        "title": "Bankruptcy",
        "description": "Is the economic operator bankrupt? This information needs not be given if exclusion of economic operators in this case has been made mandatory under the applicable national law without any possibility of derogation where the economic operator is nevertheless able to perform the contract.",
        "relatesTo": "lot",
        "relatedItem": "lot-2",
        "requirementGroups": [
          {
            "id": "d91c11a1-f19e-4b83-8ade-c4be2bf00555",
            "description": "tender.criteria.description",
            "requirements": [
              {
                "id": "974c8196-9d1c-419c-9ca9-45bb9f5fd59a",
                "title": "Your answer?",
                "dataType": "boolean",
                "expectedValue": false
              }
            ]
          }
        ]
      },
      {
        "id": "002",
        "title": "Product warranty",
        "description": "A minimum product warranty of 1 year is required for all bids.",
        "relatesTo": "item",
        "relatedItem": "item-1",
        "requirementGroups": [
          {
            "id": "002-1",
            "requirements": [
              {
                "id": "002-1-1",
                "title": "A minimum product warranty of 1 year is guaranteed",
                "dataType": "boolean",
                "expectedValue": true
              },
              {
                "id": "002-1-2",
                "title": "The number of years for proposed product warranty",
                "dataType": "number",
                "minValue": 1,
                "maxValue": 3,
                "period": {
                  "startDate": "2019-01-01T10:00:00Z",
                  "endDate": "2019-12-31T10:00:00Z"
                }
              }
            ]
          }
        ]
      },
      {
        "id": "004",
        "title": "Product",
        "description": "Country of origin",
        "relatesTo": "item",
        "relatedItem": "item-2",
        "requirementGroups": [
          {
            "id": "004-1",
            "requirements": [
              {
                "id": "004-1-1",
                "title": "Product has to be manufactured in the EU",
                "dataType": "boolean",
                "expectedValue": true
              },
              {
                "id": "004-1-2",
                "title": "Country of origin",
                "dataType": "string"
              }
            ]
          }
        ]
      }
    ],
    "conversions": [
      {
        "id": "conversion-1557946336820",
        "relatesTo": "requirement",
        "relatedItem": "002-1-2",
        "rationale": "Number of years for product guarantee",
        "description": "conversions.description",
        "coefficients": [
          {
            "id": "coefficient-1557947503428",
            "value": 1,
            "coefficient": 1
          },
          {
            "id": "coefficient-1557947503428",
            "value": true,
            "coefficient": 0.85
          },
          {
            "id": "coefficient-1557947503428",
            "value": "3",
            "coefficient": 0.7
          }
        ]
      },
      {
        "id": "conversion-1557946336820",
        "relatesTo": "requirement",
        "relatedItem": "003-1-2",
        "rationale": "Number of Google certified staff",
        "description": "conversions.description",
        "coefficients": [
          {
            "id": "coefficient-1557947503428",
            "value": 1,
            "coefficient": 1
          }
        ]
      }
    ],
>>>>>>> 9e719fc2
    "lots": [
      {
        "id": "lot-1",
        "internalId": "some-internal-lot-id-0",
        "title": "request.tender.lot[0].title",
        "description": "request.tender.lot[0].description",
        "value": {
          "amount": 400.01,
          "currency": "pn.planning.budget.amount.currency"
        },
        "contractPeriod": {
          "startDate": "2019-11-06T10:00:00Z",
          "endDate": "2019-11-16T10:00:00Z"
        },
        "placeOfPerformance": {
          "address": {
            "streetAddress": "request.tender.lot[0].placeOfPerformance.address.streetAddress",
            "postalCode": "request.tender.lot[0].placeOfPerformance.address.postalCode",
            "addressDetails": {
              "country": {
                "scheme": "request.tender.lot[0].placeOfPerformance.address.addressDetails.country.scheme",
                "id": "request.tender.lot[0].placeOfPerformance.address.addressDetails.country.id",
                "description": "request.tender.lot[0].placeOfPerformance.address.addressDetails.country.description",
                "uri": "request.tender.lot[0].placeOfPerformance.address.addressDetails.country.uri"
              },
              "region": {
                "scheme": "request.tender.lot[0].placeOfPerformance.address.addressDetails.region.scheme",
                "id": "request.tender.lot[0].placeOfPerformance.address.addressDetails.region.id",
                "description": "request.tender.lot[0].placeOfPerformance.address.addressDetails.region.description",
                "uri": "request.tender.lot[0].placeOfPerformance.address.addressDetails.region.uri"
              },
              "locality": {
                "scheme": "request.tender.lot[0].placeOfPerformance.address.addressDetails.locality.scheme",
                "id": "request.tender.lot[0].placeOfPerformance.address.addressDetails.locality.id",
                "description": "request.tender.lot[0].placeOfPerformance.address.addressDetails.locality.description",
                "uri": "request.tender.lot[0].placeOfPerformance.address.addressDetails.locality.uri"
              }
            }
          },
          "description": "request.tender.lot[0].placeOfPerformance.description"
        }
      },
      {
        "id": "lot-2",
        "title": "request.tender.lot[1].title",
        "description": "request.tender.lot[1].description",
        "value": {
          "amount": 120.01,
          "currency": "pn.planning.budget.amount.currency"
        },
        "contractPeriod": {
          "startDate": "2019-11-07T10:00:00Z",
          "endDate": "2019-11-17T10:00:00Z"
        },
        "placeOfPerformance": {
          "address": {
            "streetAddress": "request.tender.lot[1].placeOfPerformance.address.streetAddress",
            "postalCode": "request.tender.lot[1].placeOfPerformance.address.postalCode",
            "addressDetails": {
              "country": {
                "scheme": "request.tender.lot[1].placeOfPerformance.address.addressDetails.country.scheme",
                "id": "request.tender.lot[1].placeOfPerformance.address.addressDetails.country.id",
                "description": "request.tender.lot[1].placeOfPerformance.address.addressDetails.country.description",
                "uri": "request.tender.lot[1].placeOfPerformance.address.addressDetails.country.uri"
              },
              "region": {
                "scheme": "request.tender.lot[1].placeOfPerformance.address.addressDetails.region.scheme",
                "id": "request.tender.lot[1].placeOfPerformance.address.addressDetails.region.id",
                "description": "request.tender.lot[1].placeOfPerformance.address.addressDetails.region.description",
                "uri": "request.tender.lot[1].placeOfPerformance.address.addressDetails.region.uri"
              },
              "locality": {
                "scheme": "request.tender.lot[1].placeOfPerformance.address.addressDetails.locality.scheme",
                "id": "request.tender.lot[1].placeOfPerformance.address.addressDetails.locality.id",
                "description": "request.tender.lot[1].placeOfPerformance.address.addressDetails.locality.description",
                "uri": "request.tender.lot[1].placeOfPerformance.address.addressDetails.locality.uri"
              }
            }
          },
          "description": "request.tender.lot[1].placeOfPerformance.description"
        }
      }
    ],
    "items": [
      {
        "id": "item-1",
        "internalId": "some-internal-item-id-0",
        "description": "request.tender.item[0].description",
        "classification": {
          "scheme": "CPV",
          "id": "request.tender.item[0].classification.id",
          "description": "request.tender.item[0].classification.description"
        },
        "additionalClassifications": [
          {
            "scheme": "CPVS",
            "id": "request.tender.item[0].additionalClassifications[0].id",
            "description": "request.tender.item[0].additionalClassifications[0].description"
          }
        ],
        "quantity": 100.01,
        "unit": {
          "id": "request.tender.item[0].unit.id",
          "name": "request.tender.item[0].unit.name"
        },
        "relatedLot": "lot-1"
      },
      {
        "id": "item-2",
        "description": "request.tender.item[1].description",
        "classification": {
          "scheme": "CPV",
          "id": "request.tender.item[1].classification.id",
          "description": "request.tender.item[1].classification.description"
        },
        "additionalClassifications": [
          {
            "scheme": "CPVS",
            "id": "request.tender.item[1].additionalClassifications[0].id",
            "description": "request.tender.item[1].additionalClassifications[0].description"
          }
        ],
        "quantity": 100.01,
        "unit": {
          "id": "request.tender.item[1].unit.id",
          "name": "request.tender.item[1].unit.name"
        },
        "relatedLot": "lot-2"
      }
    ],
    "documents": [
      {
        "id": "document-1",
        "documentType": "projectPlan",
        "title": "request.tender.document[0].title",
        "description": "request.tender.document[0].description",
        "relatedLots": [
          "lot-1",
          "lot-2"
        ]
      }
    ]
  }
}<|MERGE_RESOLUTION|>--- conflicted
+++ resolved
@@ -47,7 +47,144 @@
         }
       ]
     },
-<<<<<<< HEAD
+    "criteria": [
+      {
+        "id": "d3732c09-7d62-4edc-a172-241da6636e7c",
+        "title": "Bankruptcy",
+        "description": "Is the economic operator bankrupt? This information needs not be given if exclusion of economic operators in this case has been made mandatory under the applicable national law without any possibility of derogation where the economic operator is nevertheless able to perform the contract.",
+        "requirementGroups": [
+          {
+            "id": "d91c11a1-f19e-4b83-8ade-c4be2bf00555",
+            "description": "tender.criteria.description",
+            "requirements": [
+              {
+                "id": "974c8196-9d1c-419c-9ca9-45bb9f5fd59a",
+                "title": "Your answer?",
+                "dataType": "boolean",
+                "expectedValue": false
+              }
+            ]
+          }
+        ]
+      },
+      {
+        "id": "d3732c09-7d62-4edc-a172-241da6636e5c",
+        "title": "Bankruptcy",
+        "description": "Is the economic operator bankrupt? This information needs not be given if exclusion of economic operators in this case has been made mandatory under the applicable national law without any possibility of derogation where the economic operator is nevertheless able to perform the contract.",
+        "relatesTo": "lot",
+        "relatedItem": "lot-2",
+        "requirementGroups": [
+          {
+            "id": "d91c11a1-f19e-4b83-8ade-c4be2bf00555",
+            "description": "tender.criteria.description",
+            "requirements": [
+              {
+                "id": "974c8196-9d1c-419c-9ca9-45bb9f5fd59a",
+                "title": "Your answer?",
+                "dataType": "boolean",
+                "expectedValue": false
+              }
+            ]
+          }
+        ]
+      },
+      {
+        "id": "002",
+        "title": "Product warranty",
+        "description": "A minimum product warranty of 1 year is required for all bids.",
+        "relatesTo": "item",
+        "relatedItem": "item-1",
+        "requirementGroups": [
+          {
+            "id": "002-1",
+            "requirements": [
+              {
+                "id": "002-1-1",
+                "title": "A minimum product warranty of 1 year is guaranteed",
+                "dataType": "boolean",
+                "expectedValue": true
+              },
+              {
+                "id": "002-1-2",
+                "title": "The number of years for proposed product warranty",
+                "dataType": "number",
+                "minValue": 1,
+                "maxValue": 3,
+                "period": {
+                  "startDate": "2019-01-01T10:00:00Z",
+                  "endDate": "2019-12-31T10:00:00Z"
+                }
+              }
+            ]
+          }
+        ]
+      },
+      {
+        "id": "004",
+        "title": "Product",
+        "description": "Country of origin",
+        "relatesTo": "item",
+        "relatedItem": "item-2",
+        "requirementGroups": [
+          {
+            "id": "004-1",
+            "requirements": [
+              {
+                "id": "004-1-1",
+                "title": "Product has to be manufactured in the EU",
+                "dataType": "boolean",
+                "expectedValue": true
+              },
+              {
+                "id": "004-1-2",
+                "title": "Country of origin",
+                "dataType": "string"
+              }
+            ]
+          }
+        ]
+      }
+    ],
+    "conversions": [
+      {
+        "id": "conversion-1557946336820",
+        "relatesTo": "requirement",
+        "relatedItem": "002-1-2",
+        "rationale": "Number of years for product guarantee",
+        "description": "conversions.description",
+        "coefficients": [
+          {
+            "id": "coefficient-1557947503428",
+            "value": 1,
+            "coefficient": 1
+          },
+          {
+            "id": "coefficient-1557947503428",
+            "value": true,
+            "coefficient": 0.85
+          },
+          {
+            "id": "coefficient-1557947503428",
+            "value": "3",
+            "coefficient": 0.7
+          }
+        ]
+      },
+      {
+        "id": "conversion-1557946336820",
+        "relatesTo": "requirement",
+        "relatedItem": "003-1-2",
+        "rationale": "Number of Google certified staff",
+        "description": "conversions.description",
+        "coefficients": [
+          {
+            "id": "coefficient-1557947503428",
+            "value": 1,
+            "coefficient": 1
+          }
+        ]
+      }
+    ],
     "procuringEntity": {
       "id": "procuringEntity.id",
       "persones": [
@@ -80,146 +217,6 @@
         }
       ]
     },
-=======
-    "criteria": [
-      {
-        "id": "d3732c09-7d62-4edc-a172-241da6636e7c",
-        "title": "Bankruptcy",
-        "description": "Is the economic operator bankrupt? This information needs not be given if exclusion of economic operators in this case has been made mandatory under the applicable national law without any possibility of derogation where the economic operator is nevertheless able to perform the contract.",
-        "requirementGroups": [
-          {
-            "id": "d91c11a1-f19e-4b83-8ade-c4be2bf00555",
-            "description": "tender.criteria.description",
-            "requirements": [
-              {
-                "id": "974c8196-9d1c-419c-9ca9-45bb9f5fd59a",
-                "title": "Your answer?",
-                "dataType": "boolean",
-                "expectedValue": false
-              }
-            ]
-          }
-        ]
-      },
-      {
-        "id": "d3732c09-7d62-4edc-a172-241da6636e5c",
-        "title": "Bankruptcy",
-        "description": "Is the economic operator bankrupt? This information needs not be given if exclusion of economic operators in this case has been made mandatory under the applicable national law without any possibility of derogation where the economic operator is nevertheless able to perform the contract.",
-        "relatesTo": "lot",
-        "relatedItem": "lot-2",
-        "requirementGroups": [
-          {
-            "id": "d91c11a1-f19e-4b83-8ade-c4be2bf00555",
-            "description": "tender.criteria.description",
-            "requirements": [
-              {
-                "id": "974c8196-9d1c-419c-9ca9-45bb9f5fd59a",
-                "title": "Your answer?",
-                "dataType": "boolean",
-                "expectedValue": false
-              }
-            ]
-          }
-        ]
-      },
-      {
-        "id": "002",
-        "title": "Product warranty",
-        "description": "A minimum product warranty of 1 year is required for all bids.",
-        "relatesTo": "item",
-        "relatedItem": "item-1",
-        "requirementGroups": [
-          {
-            "id": "002-1",
-            "requirements": [
-              {
-                "id": "002-1-1",
-                "title": "A minimum product warranty of 1 year is guaranteed",
-                "dataType": "boolean",
-                "expectedValue": true
-              },
-              {
-                "id": "002-1-2",
-                "title": "The number of years for proposed product warranty",
-                "dataType": "number",
-                "minValue": 1,
-                "maxValue": 3,
-                "period": {
-                  "startDate": "2019-01-01T10:00:00Z",
-                  "endDate": "2019-12-31T10:00:00Z"
-                }
-              }
-            ]
-          }
-        ]
-      },
-      {
-        "id": "004",
-        "title": "Product",
-        "description": "Country of origin",
-        "relatesTo": "item",
-        "relatedItem": "item-2",
-        "requirementGroups": [
-          {
-            "id": "004-1",
-            "requirements": [
-              {
-                "id": "004-1-1",
-                "title": "Product has to be manufactured in the EU",
-                "dataType": "boolean",
-                "expectedValue": true
-              },
-              {
-                "id": "004-1-2",
-                "title": "Country of origin",
-                "dataType": "string"
-              }
-            ]
-          }
-        ]
-      }
-    ],
-    "conversions": [
-      {
-        "id": "conversion-1557946336820",
-        "relatesTo": "requirement",
-        "relatedItem": "002-1-2",
-        "rationale": "Number of years for product guarantee",
-        "description": "conversions.description",
-        "coefficients": [
-          {
-            "id": "coefficient-1557947503428",
-            "value": 1,
-            "coefficient": 1
-          },
-          {
-            "id": "coefficient-1557947503428",
-            "value": true,
-            "coefficient": 0.85
-          },
-          {
-            "id": "coefficient-1557947503428",
-            "value": "3",
-            "coefficient": 0.7
-          }
-        ]
-      },
-      {
-        "id": "conversion-1557946336820",
-        "relatesTo": "requirement",
-        "relatedItem": "003-1-2",
-        "rationale": "Number of Google certified staff",
-        "description": "conversions.description",
-        "coefficients": [
-          {
-            "id": "coefficient-1557947503428",
-            "value": 1,
-            "coefficient": 1
-          }
-        ]
-      }
-    ],
->>>>>>> 9e719fc2
     "lots": [
       {
         "id": "lot-1",
