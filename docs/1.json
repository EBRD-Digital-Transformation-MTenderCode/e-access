--- conflicted
+++ resolved
@@ -1,17 +1,9 @@
 {
-<<<<<<< HEAD
-  "id": "2217257c-31d9-4347-ad75-c2f81fdf2451",
-  "command": "createCn",
-  "context": {
-    "operationId": "2217257c-31d9-4347-ad75-c2f81fdf2451",
-    "requestId": "21d7c750-d2f5-11e8-80be-a55dbe3e3d08",
-=======
   "id": "00bd9eac-a277-453a-84b5-c69328fdd402",
   "command": "createCn",
   "context": {
     "operationId": "00bd9eac-a277-453a-84b5-c69328fdd402",
     "requestId": "0cf39ee0-d507-11e8-a4fb-dbe4bddffdcf",
->>>>>>> 9ae5442a
     "stage": "EV",
     "processType": "createCN",
     "operationType": "createCN",
@@ -19,14 +11,9 @@
     "owner": "445f6851-c908-407d-9b45-14b92f3e964b",
     "country": "MD",
     "language": "ro",
-<<<<<<< HEAD
-    "pmd": "TEST_SV",
-    "startDate": "2018-10-18T16:44:51Z",
-=======
     "pmd": "TEST_OT",
     "startDate": "2018-10-21T07:58:09Z",
     "timeStamp": 1540108689359273,
->>>>>>> 9ae5442a
     "isAuction": false
   },
   "data": {
@@ -40,13 +27,8 @@
         "isEuropeanUnionFunded": true,
         "budgetBreakdown": [
           {
-<<<<<<< HEAD
-            "id": "ocds-t1s2t3-MD-1539878383817-FS-1539878417760",
-            "description": "Hello world!",
-=======
             "id": "ocds-t1s2t3-MD-1540039295591-FS-1540039323817",
             "description": "A short free text description of the budget source. May be used to provide the title of the budget line, or the programme used to fund this project",
->>>>>>> 9ae5442a
             "amount": {
               "amount": 200.00,
               "currency": "MDL"
@@ -56,25 +38,8 @@
               "endDate": "2019-10-26T17:48:10Z"
             },
             "sourceParty": {
-<<<<<<< HEAD
-              "id": "MD-IDNO-Enotis1",
-              "name": "BUYER_NAME1"
-            }
-          },
-          {
-            "id": "ocds-t1s2t3-MD-1539867077385-FS-1539867089805",
-            "description": "Hello world!",
-            "amount": {
-              "amount": 800.00,
-              "currency": "MDL"
-            },
-            "period": {
-              "startDate": "2018-05-25T22:00:00Z",
-              "endDate": "2018-12-27T21:00:00Z"
-=======
               "id": "MD-IDNO-987654321",
               "name": "FS Buyer Биківнянська міська лікарня"
->>>>>>> 9ae5442a
             },
             "europeanUnionFunding": {
               "projectName": "Name or other national identification of the project providing full or partial funding",
@@ -94,96 +59,6 @@
       "procurementMethodAdditionalInfo": "Additional information about the procurement method.",
       "eligibilityCriteria": "Regulile generale privind naționalitatea și originea, precum și alte criterii de eligibilitate sunt enumerate în Ghidul practic privind procedurile de contractare a acțiunilor externe ale UE (PRAG)",
       "tenderPeriod": {
-<<<<<<< HEAD
-        "endDate": "2018-11-20T23:59:00Z",
-        "startDate": "2018-10-18T18:35:00Z"
-      },
-      "enquiryPeriod": {
-        "endDate": "2018-10-18T18:35:00Z",
-        "startDate": "2018-10-18T16:44:51Z"
-      },
-      "procurementMethodModalities": [
-        "electronicAuction"
-      ],
-      "electronicAuctions": {
-        "details": [
-          {
-            "id": "1",
-            "relatedLot": "1",
-            "electronicAuctionModalities": [
-              {
-                "eligibleMinimumDifference": {
-                  "amount": 50.00,
-                  "currency": "MDL"
-                }
-              }
-            ]
-          }
-        ]
-      },
-      "procuringEntity": {
-        "name": "Edward_UPDATE",
-        "address": {
-          "streetAddress": "66666666",
-          "addressDetails": {
-            "country": {
-              "scheme": "iso-alpha2",
-              "id": "MD",
-              "description": "MOLDOVA",
-              "uri": "http://reference.iatistandard.org"
-            },
-            "region": {
-              "scheme": "CUATM",
-              "id": "1000000",
-              "description": "Anenii Noi",
-              "uri": "http://statistica.md"
-            },
-            "locality": {
-              "scheme": "CUATM",
-              "id": "1001000",
-              "description": "or.Anenii Noi",
-              "uri": "http://statistica.md"
-            }
-          }
-        },
-        "identifier": {
-          "id": "66666666",
-          "scheme": "MD-IDNO",
-          "legalName": "6666",
-          "uri": "trtt"
-        },
-        "additionalIdentifiers": [
-          {
-            "id": "22",
-            "scheme": "33",
-            "legalName": "11"
-          }
-        ],
-        "contactPoint": {
-          "name": "6666",
-          "email": "6666",
-          "telephone": "66666666",
-          "faxNumber": "66666"
-        }
-      },
-      "lots": [
-        {
-          "id": "1",
-          "title": "lot1",
-          "description": "looot",
-          "value": {
-            "amount": 500.00,
-            "currency": "MDL"
-          },
-          "contractPeriod": {
-            "startDate": "2018-12-25T14:45:00Z",
-            "endDate": "2018-12-30T14:45:00Z"
-          },
-          "placeOfPerformance": {
-            "address": {
-              "streetAddress": "6666",
-              "postalCode": "666",
-=======
         "endDate": "2018-10-21T08:05:00Z",
         "startDate": "2018-10-21T08:00:00Z"
       },
@@ -194,56 +69,6 @@
       "lots": [
         {
           "id": "lot-id-111111",
-          "title": "A title for this lot.",
-          "description": "A description of this lot.",
-          "value": {
-            "amount": 100.00,
-            "currency": "MDL"
-          },
-          "contractPeriod": {
-            "startDate": "2018-10-22T00:00:00Z",
-            "endDate": "2018-12-16T00:00:00Z"
-          },
-          "placeOfPerformance": {
-            "address": {
-              "streetAddress": "",
-              "postalCode": "",
->>>>>>> 9ae5442a
-              "addressDetails": {
-                "country": {
-                  "scheme": "iso-alpha2",
-                  "id": "MD",
-                  "description": "MOLDOVA",
-                  "uri": "http://reference.iatistandard.org"
-                },
-                "region": {
-                  "scheme": "CUATM",
-<<<<<<< HEAD
-                  "id": "1000000",
-                  "description": "Anenii Noi",
-                  "uri": "http://statistica.md"
-                },
-                "locality": {
-                  "scheme": "666",
-                  "id": "666",
-                  "description": "666"
-=======
-                  "id": "3400000",
-                  "description": "Donduşeni",
-                  "uri": "http://statistica.md"
-                },
-                "locality": {
-                  "scheme": "other",
-                  "id": "",
-                  "description": ""
-                }
-              }
-            },
-            "description": "Further description of the place of performance of the contract. Required by EU."
-          }
-        },
-        {
-          "id": "lot-id-222222",
           "title": "A title for this lot.",
           "description": "A description of this lot.",
           "value": {
@@ -275,23 +100,54 @@
                   "scheme": "other",
                   "id": "",
                   "description": ""
->>>>>>> 9ae5442a
                 }
               }
             },
             "description": "Further description of the place of performance of the contract. Required by EU."
           }
+        },
+        {
+          "id": "lot-id-222222",
+          "title": "A title for this lot.",
+          "description": "A description of this lot.",
+          "value": {
+            "amount": 100.00,
+            "currency": "MDL"
+          },
+          "contractPeriod": {
+            "startDate": "2018-10-22T00:00:00Z",
+            "endDate": "2018-12-16T00:00:00Z"
+          },
+          "placeOfPerformance": {
+            "address": {
+              "streetAddress": "",
+              "postalCode": "",
+              "addressDetails": {
+                "country": {
+                  "scheme": "iso-alpha2",
+                  "id": "MD",
+                  "description": "MOLDOVA",
+                  "uri": "http://reference.iatistandard.org"
+                },
+                "region": {
+                  "scheme": "CUATM",
+                  "id": "3400000",
+                  "description": "Donduşeni",
+                  "uri": "http://statistica.md"
+                },
+                "locality": {
+                  "scheme": "other",
+                  "id": "",
+                  "description": ""
+                }
+              }
+            },
+            "description": "Further description of the place of performance of the contract. Required by EU."
+          }
         }
       ],
       "items": [
         {
-<<<<<<< HEAD
-          "id": "2",
-          "description": "666-2",
-          "classification": {
-            "id": "30199220-8",
-            "description": "Cărţi poştale neilustrate",
-=======
           "id": "item-id-333333",
           "description": "A description of the goods, services to be provided.",
           "classification": {
@@ -319,7 +175,6 @@
           "classification": {
             "id": "33600000-6",
             "description": "Produse farmaceutice",
->>>>>>> 9ae5442a
             "scheme": "CPV"
           },
           "additionalClassifications": [
@@ -334,11 +189,7 @@
             "id": "118",
             "name": "Decilitru"
           },
-<<<<<<< HEAD
-          "relatedLot": "1"
-=======
           "relatedLot": "lot-id-111111"
->>>>>>> 9ae5442a
         },
         {
           "id": "item-id-111111",
@@ -412,15 +263,10 @@
       },
       "documents": [
         {
-<<<<<<< HEAD
-          "documentType": "evaluationReports",
-          "id": "f33eeb0e-eb12-476c-a62c-b35cec612b9c-1539867161072",
-=======
           "documentType": "tenderNotice",
           "id": "a55d5a9a-d586-4710-9ce5-9c67aee29b03-1540038965922",
           "title": "File for test",
           "description": "test file ",
->>>>>>> 9ae5442a
           "language": "en",
           "relatedLots": [
             "lot-id-111111"
@@ -428,26 +274,15 @@
         }
       ],
       "classification": {
-<<<<<<< HEAD
-        "id": "30199220-8",
-        "scheme": "CPV",
-        "description": "Cărţi poştale neilustrate"
-=======
         "id": "33600000-6",
         "scheme": "CPV",
         "description": "Produse farmaceutice"
->>>>>>> 9ae5442a
       },
       "submissionMethodRationale": [
         "Ofertele vor fi primite prin intermediul unei platforme electronice de achiziții publice"
       ],
       "submissionMethodDetails": "Lista platformelor: achizitii, ebs, licitatie, yptender",
-<<<<<<< HEAD
-      "procurementMethodDetails": "Small-value tender",
-      "eligibilityCriteria": "Regulile generale privind naționalitatea și originea, precum și alte criterii de eligibilitate sunt enumerate în Ghidul practic privind procedurile de contractare a acțiunilor externe ale UE (PRAG)",
-=======
       "procurementMethodDetails": "TEST Licitatia deschisa",
->>>>>>> 9ae5442a
       "mainProcurementCategory": "goods"
     }
   },
