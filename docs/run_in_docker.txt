--- conflicted
+++ resolved
@@ -1,27 +1,3 @@
-<<<<<<< HEAD
-#login
-docker login https://docker-registry.eprocurement.systems
-Username: docker
-Password: 3FFcKYtMxzmwFMa
-
-#*****************************#
-# Create Network if not exist #
-#*****************************#
-
-docker network create \
-  --driver bridge \
-  --subnet 192.168.100.0/24 \
-  --gateway 192.168.100.1 \
-  ocds-network
-
-
-#****************************************#
-# Run E-ACCESS                           #
-# Need assign uri, username and password #
-#****************************************#
-
-=======
->>>>>>> 430d3dc6
 mvn clean package docker:build docker:push
 docker login docker.io/eprocurementsystems
 Docker ID: eprocurementsystems
