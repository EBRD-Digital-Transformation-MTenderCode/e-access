--- conflicted
+++ resolved
@@ -1,5 +1,3 @@
-<<<<<<< HEAD
-=======
 #login
 docker login https://docker-registry.eprocurement.systems
 Username: docker
@@ -21,8 +19,28 @@
 # Need assign uri, username and password #
 #****************************************#
 
->>>>>>> a6e5102b
 mvn clean package docker:build docker:push
-docker login docker.io/eprocurementsystems
-Docker ID: eprocurementsystems
-pass: uStudioeProcurement+docker push docker-registry.eprocurement.systems/e-access:18.06.1
+
+//copy image to remote node
+docker save dev.docker-registry.eprocurement.systems/e-access:18.06.1 | bzip2 | ssh root@10.0.20.116 'bunzip2 | docker load'
+YLDKekTUnzyouh3D
+
+
+echo 'Stopping container...'
+docker stop access-1
+
+echo 'Removing container...'
+docker rm access-1
+
+echo 'Removing image...'
+docker rmi dev.docker-registry.eprocurement.systems/e-access:18.06.1
+
+docker run -d --name=access-1 \
+  --env __PROP_spring_cloud_config_uri=http://config-server-1:8700 \
+  --env __PROP_spring_profiles_active=default \
+  --env __PROP_spring_cloud_config_label=ce6bfd1 \
+  --publish 9031:8080 \
+  --network ocds-network \
+  --dns 10.0.20.115 \
+  dev.docker-registry.eprocurement.systems/e-access:18.06.1